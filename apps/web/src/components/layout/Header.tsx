import { useState } from 'react'
import { Link, useNavigate, useLocation } from 'react-router-dom'
import { useAuthStore } from '@paynless/store'
import { useTheme } from '../../hooks/useTheme'
import {
  LogOut,
  Menu,
  X,
  User,
  CreditCard,
  Home,
  Sun,
  Moon,
<<<<<<< HEAD
} from 'lucide-react';
import { analytics } from '@paynless/analytics-client';
=======
} from 'lucide-react'
>>>>>>> 92096423

export function Header() {
  const { user, profile, logout } = useAuthStore((state) => ({
    user: state.user,
    profile: state.profile,
    logout: state.logout,
  }))

  const { colorMode, setColorMode } = useTheme()
  const navigate = useNavigate()
  const location = useLocation()
  const [isMenuOpen, setIsMenuOpen] = useState(false)
  const [isUserMenuOpen, setIsUserMenuOpen] = useState(false)

  const handleLogout = async () => {
    await logout()
    navigate('login')
  }

  // Check if a route is active
  const isActive = (path: string) => {
    return location.pathname === path
  }

  return (
    <header className="bg-surface border-b border-border">
      <div className="max-w-7xl mx-auto px-4 sm:px-6 lg:px-8">
        <div className="flex justify-between h-16">
          <div className="flex">
            <div className="flex-shrink-0 flex items-center">
              <Link to="/" className="text-primary font-bold text-xl">
                <Home className="h-6 w-6" />
              </Link>
            </div>
            {user && (
              <nav className="hidden sm:ml-6 sm:flex sm:space-x-4">
                <Link
                  to="/dashboard"
                  className={`${
                    isActive('dashboard')
                      ? 'border-primary text-textPrimary'
                      : 'border-transparent text-textSecondary hover:border-border hover:text-textPrimary'
                  } inline-flex items-center px-1 pt-1 border-b-2 text-sm font-medium`}
                >
                  Dashboard
                </Link>
                <Link
                  to="/chat"
                  className={`${
                    isActive('chat')
                      ? 'border-primary text-textPrimary'
                      : 'border-transparent text-textSecondary hover:border-border hover:text-textPrimary'
                  } inline-flex items-center px-1 pt-1 border-b-2 text-sm font-medium`}
                >
                  Chat
                </Link>
              </nav>
            )}
          </div>

          <div className="hidden sm:ml-6 sm:flex sm:items-center space-x-4">
            <button
              onClick={() =>
                setColorMode(colorMode === 'light' ? 'dark' : 'light')
              }
              className="p-2 rounded-lg text-textSecondary hover:bg-surface hover:text-textPrimary"
              aria-label={
                colorMode === 'light'
                  ? 'Switch to dark mode'
                  : 'Switch to light mode'
              }
            >
              {colorMode === 'light' ? <Moon size={20} /> : <Sun size={20} />}
            </button>

            {user ? (
              <div className="relative">
                <button
                  onClick={() => setIsUserMenuOpen(!isUserMenuOpen)}
                  className="flex items-center space-x-2 p-2 rounded-lg hover:bg-surface"
                >
                  <div className="h-8 w-8 rounded-full bg-primary/10 flex items-center justify-center">
                    {profile?.avatarUrl ? (
                      <img
                        src={profile.avatarUrl}
                        alt={profile.first_name || user.email || 'User Avatar'}
                        className="h-8 w-8 rounded-full object-cover"
                      />
                    ) : (
                      <User className="h-5 w-5 text-primary" />
                    )}
                  </div>
                  <span className="text-sm text-textSecondary">
                    {profile?.first_name || user.email}
                  </span>
                </button>

                {isUserMenuOpen && (
                  <div className="absolute right-0 mt-2 w-48 bg-surface rounded-lg shadow-xl border border-border z-50">
                    <div className="py-1">
                      <Link
                        to="/profile"
                        className="block px-4 py-2 text-sm text-textSecondary hover:bg-primary/10 hover:text-primary"
                        onClick={() => setIsUserMenuOpen(false)}
                      >
                        <User className="inline-block h-4 w-4 mr-2" />
                        Profile
                      </Link>
                      <Link
                        to="/subscription"
                        className="block px-4 py-2 text-sm text-textSecondary hover:bg-primary/10 hover:text-primary"
                        onClick={() => setIsUserMenuOpen(false)}
                      >
                        <CreditCard className="inline-block h-4 w-4 mr-2" />
                        Subscription
                      </Link>
                      <button
                        onClick={() => {
<<<<<<< HEAD
                          analytics.track('Auth: Clicked Logout');
                          setIsUserMenuOpen(false);
                          handleLogout();
=======
                          setIsUserMenuOpen(false)
                          handleLogout()
>>>>>>> 92096423
                        }}
                        className="block w-full text-left px-4 py-2 text-sm text-textSecondary hover:bg-primary/10 hover:text-primary"
                      >
                        <LogOut className="inline-block h-4 w-4 mr-2" />
                        Logout
                      </button>
                    </div>
                  </div>
                )}
              </div>
            ) : (
              <div className="flex space-x-4">
                <Link
                  to="/login"
                  className="text-textPrimary hover:text-primary px-3 py-2 rounded-md text-sm font-medium"
                >
                  Login
                </Link>
                <Link
                  to="/register"
                  className="bg-primary text-white dark:text-black hover:bg-opacity-90 px-3 py-2 rounded-md text-sm font-medium"
                >
                  Register
                </Link>
              </div>
            )}
          </div>

          <div className="-mr-2 flex items-center sm:hidden">
            <button
              onClick={() => setIsMenuOpen(!isMenuOpen)}
              className="inline-flex items-center justify-center p-2 rounded-md text-textSecondary hover:text-textPrimary hover:bg-surface focus:outline-none"
            >
              <span className="sr-only">Open main menu</span>
              {isMenuOpen ? <X size={24} /> : <Menu size={24} />}
            </button>
          </div>
        </div>
      </div>

      {/* Mobile menu */}
      {isMenuOpen && (
        <div className="sm:hidden bg-surface border-t border-border">
          <div className="flex justify-end px-4 pt-2">
            <button
              onClick={() =>
                setColorMode(colorMode === 'light' ? 'dark' : 'light')
              }
              className="p-2 rounded-lg text-textSecondary hover:bg-surface hover:text-textPrimary"
              aria-label={
                colorMode === 'light'
                  ? 'Switch to dark mode'
                  : 'Switch to light mode'
              }
            >
              {colorMode === 'light' ? <Moon size={20} /> : <Sun size={20} />}
            </button>
          </div>
          {user ? (
            <div className="pt-2 pb-3 space-y-1">
              <Link
                to="/chat"
                className={`${
                  isActive('/chat')
                    ? 'bg-primary/10 border-primary text-primary'
                    : 'border-transparent text-textSecondary hover:bg-surface hover:border-border hover:text-textPrimary'
                } block pl-3 pr-4 py-2 border-l-4 text-base font-medium`}
                onClick={() => setIsMenuOpen(false)}
              >
                Chat
              </Link>
            </div>
          ) : (
            <div className="pt-2 pb-3 space-y-1">
              <Link
                to="/login"
                className="block pl-3 pr-4 py-2 border-l-4 text-base font-medium border-transparent text-textSecondary hover:bg-surface hover:border-border hover:text-textPrimary"
              >
                Login
              </Link>
              <Link
                to="/register"
                className="block pl-3 pr-4 py-2 border-l-4 text-base font-medium border-transparent text-textSecondary hover:bg-surface hover:border-border hover:text-textPrimary"
              >
                Register
              </Link>
            </div>
          )}

          <div className="pt-4 pb-3 border-t border-border">
            {user && profile && (
              <>
                <div className="flex items-center px-4 mt-4">
                  <div className="flex-shrink-0">
                    {profile.avatarUrl ? (
                      <img
                        src={profile.avatarUrl}
                        alt={profile.first_name || user.email || 'User Avatar'}
                        className="h-10 w-10 rounded-full object-cover"
                      />
                    ) : (
                      <div className="h-10 w-10 rounded-full bg-primary/10 flex items-center justify-center">
                        <User className="h-6 w-6 text-primary" />
                      </div>
                    )}
                  </div>
                  <div className="ml-3">
                    <div className="text-base font-medium text-textPrimary">
                      {profile.first_name} {profile.last_name}
                    </div>
                    <div className="text-sm font-medium text-textSecondary">
                      {user.email}
                    </div>
                  </div>
                </div>
                <div className="mt-3 space-y-1">
                  <Link
                    to="/profile"
                    className="block px-4 py-2 text-base font-medium text-textSecondary hover:text-textPrimary hover:bg-surface"
                    onClick={() => setIsMenuOpen(false)}
                  >
                    <User className="inline-block h-5 w-5 mr-2" />
                    Profile
                  </Link>
                  <Link
                    to="/subscription"
                    className="block px-4 py-2 text-base font-medium text-textSecondary hover:text-textPrimary hover:bg-surface"
                    onClick={() => setIsMenuOpen(false)}
                  >
                    <CreditCard className="inline-block h-5 w-5 mr-2" />
                    Subscription
                  </Link>
                  <button
                    onClick={() => {
<<<<<<< HEAD
                      analytics.track('Auth: Clicked Logout');
                      setIsMenuOpen(false);
                      handleLogout();
=======
                      setIsMenuOpen(false)
                      handleLogout()
>>>>>>> 92096423
                    }}
                    className="block w-full text-left px-4 py-2 text-base font-medium text-textSecondary hover:text-textPrimary hover:bg-surface"
                  >
                    <LogOut className="inline-block h-5 w-5 mr-2" />
                    Logout
                  </button>
                </div>
              </>
            )}
          </div>
        </div>
      )}

      {/* Backdrop for user menu */}
      {isUserMenuOpen && (
        <div
          className="fixed inset-0 z-40"
          onClick={() => setIsUserMenuOpen(false)}
        />
      )}
    </header>
  )
}<|MERGE_RESOLUTION|>--- conflicted
+++ resolved
@@ -11,12 +11,8 @@
   Home,
   Sun,
   Moon,
-<<<<<<< HEAD
 } from 'lucide-react';
 import { analytics } from '@paynless/analytics-client';
-=======
-} from 'lucide-react'
->>>>>>> 92096423
 
 export function Header() {
   const { user, profile, logout } = useAuthStore((state) => ({
@@ -135,14 +131,9 @@
                       </Link>
                       <button
                         onClick={() => {
-<<<<<<< HEAD
                           analytics.track('Auth: Clicked Logout');
                           setIsUserMenuOpen(false);
                           handleLogout();
-=======
-                          setIsUserMenuOpen(false)
-                          handleLogout()
->>>>>>> 92096423
                         }}
                         className="block w-full text-left px-4 py-2 text-sm text-textSecondary hover:bg-primary/10 hover:text-primary"
                       >
@@ -277,14 +268,9 @@
                   </Link>
                   <button
                     onClick={() => {
-<<<<<<< HEAD
                       analytics.track('Auth: Clicked Logout');
                       setIsMenuOpen(false);
                       handleLogout();
-=======
-                      setIsMenuOpen(false)
-                      handleLogout()
->>>>>>> 92096423
                     }}
                     className="block w-full text-left px-4 py-2 text-base font-medium text-textSecondary hover:text-textPrimary hover:bg-surface"
                   >
