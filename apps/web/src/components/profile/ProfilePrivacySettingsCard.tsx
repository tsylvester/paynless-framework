'use client';

import React from 'react';
import { useAuthStore } from '@paynless/store';
import type { ProfilePrivacySetting } from '@paynless/types'; // UserProfile not directly needed here now
import { Select, SelectContent, SelectItem, SelectTrigger, SelectValue } from "@/components/ui/select";
import { Card, CardHeader, CardTitle, CardDescription, CardContent, CardFooter } from "@/components/ui/card";
import { Label } from "@/components/ui/label";
import { AlertCircle } from 'lucide-react'; // For error icon
// Button might not be needed if Select triggers save on change directly
// import { Button } from "@/components/ui/button"; 

export const ProfilePrivacySettingsCard: React.FC = () => {
  const profile = useAuthStore((state) => state.profile);
  const updateProfile = useAuthStore((state) => state.updateProfile);
  // For more granular control, you might have specific isLoading/error states in authStore
  // e.g., isProfileUpdating, profileUpdateError
  const isLoading = useAuthStore((state) => state.isLoading);
  const error = useAuthStore((state) => state.error);

  const currentSetting = profile?.profile_privacy_setting;

  const handleSettingChange = (newSetting: ProfilePrivacySetting) => {
    if (newSetting && newSetting !== currentSetting) {
      console.log('[ProfilePrivacySettingsCard] Attempting to update privacy setting to:', newSetting);
      updateProfile({ profile_privacy_setting: newSetting })
        .then(() => {
          console.log('[ProfilePrivacySettingsCard] Privacy setting update successful.');
        })
        .catch((err) => {
          console.error('[ProfilePrivacySettingsCard] Privacy setting update failed:', err);
          // Error is already set in authStore by updateProfile, so UI will react
        });
    }
  };

  if (!profile && !isLoading && !error) { // Initial loading state before profile is fetched
    return (
      <Card className="w-full max-w-md mx-auto">
        <CardHeader className="text-center">
          <CardTitle className="text-textPrimary">Profile Privacy</CardTitle>
          <CardDescription>Adjust who can see your profile information.</CardDescription>
        </CardHeader>
        <CardContent className="space-y-4 pt-6 text-center">
            <p className="text-muted-foreground">Loading profile settings...</p>
        </CardContent>
      </Card>
    );
  }
  // If profile is null but it IS loading or IS an error, the main card will handle it.

  const privacyOptions: { value: ProfilePrivacySetting; label: string; description: string }[] = [
    {
      value: 'private',
      label: 'Private',
      description: 'Only you and members of organizations can see your details.'
    },
    {
      value: 'public',
      label: 'Public',
      description: 'Anyone can see your basic profile details (name, avatar).'
    },
    // {
    //   value: 'members_only',
    //   label: 'Members Only',
    //   description: 'Only members of organizations you belong to can see your profile details.'
    // },
  ];

  // Find the current option to display its description in the trigger
  const selectedOptionDetails = privacyOptions.find(opt => opt.value === (currentSetting || 'private'));

  return (
<<<<<<< HEAD
    <Card className="w-full max-w-lg mx-auto">
=======
    <div className="w-full max-w-lg p-8 bg-surface rounded-lg shadow-md mx-auto my-10">
>>>>>>> 6817cb2a
      <CardHeader className="text-center">
        <CardTitle className="text-2xl font-bold text-textPrimary">Profile Privacy</CardTitle>
      </CardHeader>
<<<<<<< HEAD
      <CardContent className="space-y-6 p-6">
=======
      <div className="space-y-6 pt-6">
>>>>>>> 6817cb2a
        <div className="space-y-2">
          <Label htmlFor="profile-privacy-select" className="font-semibold text-textSecondary">Privacy Setting</Label>
          <Select 
            value={currentSetting || 'private'} 
            onValueChange={(value) => handleSettingChange(value as ProfilePrivacySetting)}
            disabled={isLoading || !profile}
            name="profile-privacy-select"
          >
<<<<<<< HEAD
            <SelectTrigger className="w-full text-left" data-testid="privacy-select-trigger" id="profile-privacy-select">
              {/* Display current selection's label only in the trigger */}
=======
            <SelectTrigger className="w-full text-left py-7" data-testid="privacy-select-trigger">
              {/* Display current selection's label and description in the trigger */}
>>>>>>> 6817cb2a
              {selectedOptionDetails ? (
                <span className="font-medium">{selectedOptionDetails.label}</span>
              ) : (
                <SelectValue placeholder="Select your profile privacy" />
              )}
            </SelectTrigger>
            <SelectContent className="bg-popover/80 backdrop-blur-md max-h-96" data-testid="select-content-wrapper">
              {privacyOptions.map(option => (
                <SelectItem 
                  key={option.value} 
                  value={option.value} 
                  className="cursor-pointer" 
                  data-testid={`privacy-option-${option.value}`}
                >
                  <div className="flex flex-col">
                    <span className="font-medium">{option.label}</span>
                    <span className="text-xs text-muted-foreground">{option.description}</span>
                  </div>
                </SelectItem>
              ))}
            </SelectContent>
          </Select>
<<<<<<< HEAD
          {/* Display selected option's description below the Select component */}
          {selectedOptionDetails && (
            <p className="text-sm text-muted-foreground pt-2" data-testid="selected-privacy-description">
              {selectedOptionDetails.description}
            </p>
          )}
          <p className="text-sm text-muted-foreground pt-1">
            This setting controls who can view your profile details like name and activity.
=======
          <p className="text-xs text-muted-foreground pt-1">
            This setting controls who can view your profile details.
>>>>>>> 6817cb2a
          </p>
        </div>
      </div>
      {(isLoading || error) && (
        <CardFooter className={`border-t pt-4 mt-6 ${error ? 'bg-destructive/10 border-destructive/30' : ''}`}>
          {isLoading && !error && <p data-testid="loading-indicator" className="text-sm text-muted-foreground animate-pulse w-full text-center">Saving settings...</p>}
          {error && (
            <div data-testid="error-message" className="w-full flex items-center gap-2 text-destructive p-3 rounded-md bg-destructive/10">
              <AlertCircle size={18} />
              <span>Error updating settings: {error.message}</span>
            </div>
          )}
        </CardFooter>
      )}
    </div>
  );
}; <|MERGE_RESOLUTION|>--- conflicted
+++ resolved
@@ -71,19 +71,11 @@
   const selectedOptionDetails = privacyOptions.find(opt => opt.value === (currentSetting || 'private'));
 
   return (
-<<<<<<< HEAD
     <Card className="w-full max-w-lg mx-auto">
-=======
-    <div className="w-full max-w-lg p-8 bg-surface rounded-lg shadow-md mx-auto my-10">
->>>>>>> 6817cb2a
       <CardHeader className="text-center">
         <CardTitle className="text-2xl font-bold text-textPrimary">Profile Privacy</CardTitle>
       </CardHeader>
-<<<<<<< HEAD
       <CardContent className="space-y-6 p-6">
-=======
-      <div className="space-y-6 pt-6">
->>>>>>> 6817cb2a
         <div className="space-y-2">
           <Label htmlFor="profile-privacy-select" className="font-semibold text-textSecondary">Privacy Setting</Label>
           <Select 
@@ -92,13 +84,8 @@
             disabled={isLoading || !profile}
             name="profile-privacy-select"
           >
-<<<<<<< HEAD
             <SelectTrigger className="w-full text-left" data-testid="privacy-select-trigger" id="profile-privacy-select">
               {/* Display current selection's label only in the trigger */}
-=======
-            <SelectTrigger className="w-full text-left py-7" data-testid="privacy-select-trigger">
-              {/* Display current selection's label and description in the trigger */}
->>>>>>> 6817cb2a
               {selectedOptionDetails ? (
                 <span className="font-medium">{selectedOptionDetails.label}</span>
               ) : (
@@ -121,7 +108,6 @@
               ))}
             </SelectContent>
           </Select>
-<<<<<<< HEAD
           {/* Display selected option's description below the Select component */}
           {selectedOptionDetails && (
             <p className="text-sm text-muted-foreground pt-2" data-testid="selected-privacy-description">
@@ -130,10 +116,6 @@
           )}
           <p className="text-sm text-muted-foreground pt-1">
             This setting controls who can view your profile details like name and activity.
-=======
-          <p className="text-xs text-muted-foreground pt-1">
-            This setting controls who can view your profile details.
->>>>>>> 6817cb2a
           </p>
         </div>
       </div>
