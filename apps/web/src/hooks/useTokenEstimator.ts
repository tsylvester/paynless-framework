--- conflicted
+++ resolved
@@ -1,4 +1,3 @@
-<<<<<<< HEAD
 import { useState, useEffect, useRef } from "react";
 import { useAiStore } from "../../../../packages/store/src/aiStore";
 import { useAuthStore } from "../../../../packages/store/src/authStore";
@@ -106,47 +105,43 @@
 			// Prepare input for API token estimation
 			let inputForEstimator: string | Messages[];
 
-			if (
-				modelConfig.tokenization_strategy?.type === "tiktoken" &&
-				modelConfig.tokenization_strategy?.is_chatml_model
-			) {
-				const messages: Messages[] = [];
-				if (systemPromptContent) {
-					messages.push({ role: "system", content: systemPromptContent });
-				}
-				historyMessages.forEach((msg) => {
-					messages.push({
-						role: msg.role as "user" | "assistant" | "system",
-						content: msg.content,
-					});
-				});
-				if (textInput.trim()) {
-					messages.push({ role: "user", content: textInput });
-				}
-				inputForEstimator = messages;
-				if (inputForEstimator.length === 0) {
-					setEstimatedTokens(0);
-					setIsLoading(false);
-					return;
-				}
-			} else {
-				// For non-ChatML tiktoken or rough_char_count, combine into a single string.
-				let combinedText: string = systemPromptContent
-					? systemPromptContent + "\n"
-					: "";
-				combinedText += historyMessages.map((msg) => msg.content).join("\n");
-				if (debouncedTextInput.trim()) {
-					combinedText = combinedText.trim()
-						? combinedText.trim() + "\n" + debouncedTextInput
-						: debouncedTextInput;
-				}
-				inputForEstimator = combinedText.trim();
-				if (!inputForEstimator) {
-					setEstimatedTokens(0);
-					setIsLoading(false);
-					return;
-				}
-			}
+      if (
+        modelConfig.tokenization_strategy?.type === 'tiktoken' &&
+        modelConfig.tokenization_strategy?.is_chatml_model
+      ) {
+        const messages: Messages[] = [];
+        if (systemPromptContent) {
+          messages.push({ role: 'system', content: systemPromptContent });
+        }
+        historyMessages.forEach(msg => {
+          messages.push({
+            role: msg.role as 'user' | 'assistant' | 'system',
+            content: msg.content,
+          });
+        });
+        if (debouncedTextInput.trim()) {
+          messages.push({ role: 'user', content: debouncedTextInput });
+        }
+        inputForEstimator = messages;
+        if (inputForEstimator.length === 0) {
+          setEstimatedTokens(0);
+          setIsLoading(false);
+          return;
+        }
+      } else {
+        // For non-ChatML tiktoken or rough_char_count, combine into a single string.
+        let combinedText: string = systemPromptContent ? systemPromptContent + '\n' : '';
+        combinedText += historyMessages.map(msg => msg.content).join('\n');
+        if (debouncedTextInput.trim()) {
+          combinedText = combinedText.trim() ? combinedText.trim() + '\n' + debouncedTextInput : debouncedTextInput;
+        }
+        inputForEstimator = combinedText.trim();
+        if (!inputForEstimator) {
+          setEstimatedTokens(0);
+          setIsLoading(false);
+          return;
+        }
+      }
 
 			try {
 				const token = useAuthStore.getState().session?.access_token;
@@ -215,171 +210,4 @@
 	]);
 
 	return { estimatedTokens, isLoading };
-=======
-import { useState, useEffect, useRef } from 'react';
-import { useAiStore } from '../../../../packages/store/src/aiStore';
-import { useAuthStore } from '../../../../packages/store/src/authStore';
-import { ChatMessage, AiModelExtendedConfig, Messages, SystemPrompt } from '@paynless/types'; // Assuming @paynless/types resolves to packages/types/src
-import { api } from '@paynless/api';
-
-export const useTokenEstimator = (textInput: string): { estimatedTokens: number; isLoading: boolean } => {
-  const {
-    currentChatId,
-    messagesByChatId,
-    selectedMessagesMap,
-    selectedProviderId,
-    availableProviders,
-    selectedPromptId,
-    availablePrompts,
-  } = useAiStore(
-    (state) => ({
-      currentChatId: state.currentChatId,
-      messagesByChatId: state.messagesByChatId,
-      selectedMessagesMap: state.selectedMessagesMap,
-      selectedProviderId: state.selectedProviderId,
-      availableProviders: state.availableProviders,
-      selectedPromptId: state.selectedPromptId,
-      availablePrompts: state.availablePrompts,
-    }),
-  );
-
-  const [estimatedTokens, setEstimatedTokens] = useState<number>(0);
-  const [isLoading, setIsLoading] = useState<boolean>(false);
-  const [debouncedTextInput, setDebouncedTextInput] = useState<string>(textInput);
-  const debounceTimeoutRef = useRef<NodeJS.Timeout | null>(null);
-
-  // Debounce the textInput with 500ms delay
-  useEffect(() => {
-    if (debounceTimeoutRef.current) {
-      clearTimeout(debounceTimeoutRef.current);
-    }
-
-    debounceTimeoutRef.current = setTimeout(() => {
-      setDebouncedTextInput(textInput);
-    }, 500);
-
-    return () => {
-      if (debounceTimeoutRef.current) {
-        clearTimeout(debounceTimeoutRef.current);
-      }
-    };
-  }, [textInput]);
-
-  useEffect(() => {
-    const estimateTokensAsync = async (): Promise<void> => {
-      if (!selectedProviderId) {
-        setEstimatedTokens(0);
-        return;
-      }
-
-      setIsLoading(true);
-
-      const selectedProvider = availableProviders.find(p => p.id === selectedProviderId);
-      if (!selectedProvider || !selectedProvider.config) {
-        console.warn('useTokenEstimator: Selected provider or its config is missing.');
-        setEstimatedTokens(0);
-        setIsLoading(false);
-        return;
-      }
-      const modelConfig: AiModelExtendedConfig = selectedProvider.config as unknown as AiModelExtendedConfig;
-
-      // Find the selected system prompt content
-      let systemPromptContent: string | null = null;
-      if (selectedPromptId && selectedPromptId !== '__none__') {
-        const prompt: SystemPrompt | undefined = availablePrompts.find((p: SystemPrompt) => p.id === selectedPromptId);
-        if (prompt) {
-          systemPromptContent = prompt.prompt_text;
-        }
-      }
-
-      let historyMessages: ChatMessage[] = [];
-      if (currentChatId) {
-        const messagesForCurrentChat: ChatMessage[] = messagesByChatId[currentChatId] || [];
-        const selectionsForCurrentChat: { [messageId: string]: boolean } = selectedMessagesMap[currentChatId] || {};
-        historyMessages = messagesForCurrentChat
-          .filter(message => selectionsForCurrentChat[message.id])
-          .sort((a, b) => new Date(a.created_at).getTime() - new Date(b.created_at).getTime());
-      }
-
-      // Prepare input for API token estimation
-      let inputForEstimator: string | Messages[];
-
-      if (
-        modelConfig.tokenization_strategy?.type === 'tiktoken' &&
-        modelConfig.tokenization_strategy?.is_chatml_model
-      ) {
-        const messages: Messages[] = [];
-        if (systemPromptContent) {
-          messages.push({ role: 'system', content: systemPromptContent });
-        }
-        historyMessages.forEach(msg => {
-          messages.push({
-            role: msg.role as 'user' | 'assistant' | 'system',
-            content: msg.content,
-          });
-        });
-        if (debouncedTextInput.trim()) {
-          messages.push({ role: 'user', content: debouncedTextInput });
-        }
-        inputForEstimator = messages;
-        if (inputForEstimator.length === 0) {
-          setEstimatedTokens(0);
-          setIsLoading(false);
-          return;
-        }
-      } else {
-        // For non-ChatML tiktoken or rough_char_count, combine into a single string.
-        let combinedText: string = systemPromptContent ? systemPromptContent + '\n' : '';
-        combinedText += historyMessages.map(msg => msg.content).join('\n');
-        if (debouncedTextInput.trim()) {
-          combinedText = combinedText.trim() ? combinedText.trim() + '\n' + debouncedTextInput : debouncedTextInput;
-        }
-        inputForEstimator = combinedText.trim();
-        if (!inputForEstimator) {
-          setEstimatedTokens(0);
-          setIsLoading(false);
-          return;
-        }
-      }
-
-      try {
-        const token = useAuthStore.getState().session?.access_token;
-        if (!token) {
-          console.warn('useTokenEstimator: No authentication token available, falling back to rough estimate');
-          const fallbackText: string = typeof inputForEstimator === 'string' 
-            ? inputForEstimator 
-            : (inputForEstimator as Messages[]).map(m => m.content || '').join('\n');
-          setEstimatedTokens(Math.ceil(fallbackText.length / 4));
-          setIsLoading(false);
-          return;
-        }
-        
-        const response = await api.ai().estimateTokens({ textOrMessages: inputForEstimator, modelConfig }, token);
-        if (response.error || !response.data) {
-          console.warn('useTokenEstimator: API error, falling back to rough estimate:', response.error?.message);
-          // Fallback strategy: very rough estimate
-          const fallbackText: string = typeof inputForEstimator === 'string' 
-            ? inputForEstimator 
-            : (inputForEstimator as Messages[]).map(m => m.content || '').join('\n');
-          setEstimatedTokens(Math.ceil(fallbackText.length / 4));
-        } else {
-          setEstimatedTokens(response.data.estimatedTokens);
-        }
-      } catch (error) {
-        console.error('Error estimating tokens in useTokenEstimator:', error);
-        // Fallback strategy: very rough estimate
-        const fallbackText: string = typeof inputForEstimator === 'string' 
-          ? inputForEstimator 
-          : (inputForEstimator as Messages[]).map(m => m.content || '').join('\n');
-        setEstimatedTokens(Math.ceil(fallbackText.length / 4));
-      } finally {
-        setIsLoading(false);
-      }
-    };
-
-    estimateTokensAsync();
-  }, [debouncedTextInput, currentChatId, messagesByChatId, selectedMessagesMap, selectedProviderId, availableProviders, selectedPromptId, availablePrompts]);
-
-  return { estimatedTokens, isLoading };
->>>>>>> aefd5736
 };