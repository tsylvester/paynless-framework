--- conflicted
+++ resolved
@@ -1,7 +1,6 @@
-<<<<<<< HEAD
 import type {
 	ChatMessage,
-	MessageForTokenCounting,
+	Messages,
 	ChatApiRequest,
 	ILogger,
 	AiState,
@@ -10,20 +9,7 @@
 	HandleSendMessageServiceParams,
 	InternalProcessResult,
 } from "@paynless/types";
-=======
-import type { 
-  ChatMessage, 
-  Messages, 
-  ChatApiRequest,
-  ILogger,
-  AiState,
-  PendingAction,
-  Chat,
-  HandleSendMessageServiceParams,
-  InternalProcessResult,
-} from '@paynless/types';
-import { isChatRole } from '@paynless/utils';
->>>>>>> df5d2336
+import { isChatRole } from "@paynless/utils";
 
 // --- Streaming Support ---
 interface StreamingCallbacks {
@@ -218,19 +204,16 @@
 }
 
 // --- Core Message Processing (adapts to take logger and token directly) ---
-<<<<<<< HEAD
 async function coreMessageProcessing(params: {
 	messageContent: string;
 	targetProviderId: string;
 	targetPromptId: string | null;
 	targetChatId?: string | null;
-	selectedContextMessages?: MessageForTokenCounting[];
+	selectedContextMessages?: Messages[];
 	effectiveOrganizationId?: string | null;
 	token: string; // Auth token is now passed directly
 	rewindTargetMessageId?: string | null;
-	continueUntilComplete?: boolean;
-	enableStreaming?: boolean; // Add streaming flag
-	streamingCallbacks?: StreamingCallbacks; // Add streaming callbacks
+	continueUntilComplete?: boolean; // Add this line
 	callChatApi: HandleSendMessageServiceParams["callChatApi"];
 	logger: ILogger;
 }): Promise<InternalProcessResult> {
@@ -244,8 +227,6 @@
 		token,
 		rewindTargetMessageId,
 		continueUntilComplete,
-		enableStreaming,
-		streamingCallbacks,
 		callChatApi,
 		logger,
 	} = params;
@@ -275,44 +256,6 @@
 			});
 		}
 
-		// Otherwise, use the regular chat API
-		const apiRequest: ChatApiRequest = {
-			message: messageContent,
-			providerId: targetProviderId,
-			promptId: targetPromptId || "__none__",
-			...(targetChatId && { chatId: targetChatId }),
-			...(effectiveOrganizationId && {
-				organizationId: effectiveOrganizationId,
-			}),
-			...(rewindTargetMessageId && {
-				rewindFromMessageId: rewindTargetMessageId,
-			}),
-			contextMessages: selectedContextMessages,
-			...(continueUntilComplete && {
-				continue_until_complete: continueUntilComplete,
-			}),
-		};
-		// Use RequestInit for fetch options, token is passed in headers
-		const response = await callChatApi(apiRequest, {
-			headers: { Authorization: `Bearer ${token}` },
-		});
-
-		logger.info("[coreMessageProcessing] API response:", {
-			hasError: !!response.error,
-			hasData: !!response.data,
-			errorMessage: response.error?.message,
-			responseData: response.data
-				? {
-						hasUserMessage: !!response.data.userMessage,
-						hasAssistantMessage: !!response.data.assistantMessage,
-						chatId: response.data.chatId,
-						isRewind: response.data.isRewind,
-						userMessageId: response.data.userMessage?.id,
-						assistantMessageId: response.data.assistantMessage?.id,
-					}
-				: null,
-		});
-
 		if (response.error || !response.data) {
 			return {
 				success: false,
@@ -334,21 +277,16 @@
 			typeof assistantMessage.token_usage === "object"
 		) {
 			// The type of assistantMessage.token_usage should be inferred from ChatMessageRow (DB schema)
-			const usage = assistantMessage.token_usage as {
-				prompt_tokens?: number;
-				completion_tokens?: number;
-				total_tokens?: number;
-				cost?: number;
-			}; // Keep cast for specific shape if DB type is JsonValue
-			if (usage.cost) {
-				actualCostWalletTokens = usage.cost;
+			const usage = assistantMessage.token_usage;
+			if (usage && typeof usage === "number") {
+				actualCostWalletTokens = usage;
 			}
 		}
 
 		return {
 			success: true,
-			finalUserMessage: finalUserMessage as ChatMessage | undefined,
-			assistantMessage: assistantMessage as ChatMessage,
+			finalUserMessage: finalUserMessage,
+			assistantMessage: assistantMessage,
 			newlyCreatedChatId,
 			actualCostWalletTokens,
 			wasRewind: isRewind,
@@ -362,90 +300,6 @@
 			errorCode: "UNEXPECTED_PROCESSING_ERROR",
 		};
 	}
-=======
-async function coreMessageProcessing(
-  params: {
-    messageContent: string;
-    targetProviderId: string;
-    targetPromptId: string | null;
-    targetChatId?: string | null;
-    selectedContextMessages?: Messages[];
-    effectiveOrganizationId?: string | null;
-    token: string; // Auth token is now passed directly
-    rewindTargetMessageId?: string | null;
-    continueUntilComplete?: boolean; // Add this line
-    callChatApi: HandleSendMessageServiceParams['callChatApi'];
-    logger: ILogger;
-  }
-): Promise<InternalProcessResult> {
-  const {
-    messageContent, targetProviderId, targetPromptId, targetChatId, selectedContextMessages,
-    effectiveOrganizationId, token, rewindTargetMessageId, continueUntilComplete, callChatApi, logger,
-  } = params;
-
-  logger.info('[coreMessageProcessing] Starting...', { targetProviderId, targetChatId, continueUntilComplete });
-  try {
-    const apiRequest: ChatApiRequest = {
-      message: messageContent, 
-      providerId: targetProviderId, 
-      promptId: targetPromptId || '__none__',
-      ...(targetChatId && { chatId: targetChatId }),
-      ...(effectiveOrganizationId && { organizationId: effectiveOrganizationId }),
-      ...(rewindTargetMessageId && { rewindFromMessageId: rewindTargetMessageId }),
-      contextMessages: selectedContextMessages,
-      ...(continueUntilComplete && { continue_until_complete: continueUntilComplete }),
-    };
-    // Use RequestInit for fetch options, token is passed in headers
-    const response = await callChatApi(apiRequest, { headers: { Authorization: `Bearer ${token}` } });
-
-    logger.info('[coreMessageProcessing] API response:', { 
-      hasError: !!response.error, 
-      hasData: !!response.data,
-      errorMessage: response.error?.message,
-      responseData: response.data ? {
-        hasUserMessage: !!response.data.userMessage,
-        hasAssistantMessage: !!response.data.assistantMessage,
-        chatId: response.data.chatId,
-        isRewind: response.data.isRewind,
-        userMessageId: response.data.userMessage?.id,
-        assistantMessageId: response.data.assistantMessage?.id
-      } : null
-    });
-
-    if (response.error || !response.data) {
-      return { success: false, error: response.error?.message || 'API error', errorCode: response.error?.code || 'API_ERROR' };
-    }
-    const { 
-      userMessage: finalUserMessage, 
-      assistantMessage,
-      chatId: newlyCreatedChatId, 
-      isRewind 
-    } = response.data;
-    
-    let actualCostWalletTokens: number | undefined = undefined;
-    // Assuming token_usage is a valid, if optional, field on assistantMessage (ChatMessageRow)
-    if (assistantMessage?.token_usage && typeof assistantMessage.token_usage === 'object') {
-        // The type of assistantMessage.token_usage should be inferred from ChatMessageRow (DB schema)
-        const usage = assistantMessage.token_usage;
-        if (usage && typeof usage === 'number') {
-          actualCostWalletTokens = usage;
-        }
-    }
-
-    return {
-      success: true, 
-      finalUserMessage: finalUserMessage, 
-      assistantMessage: assistantMessage,
-      newlyCreatedChatId, 
-      actualCostWalletTokens, 
-      wasRewind: isRewind,
-    };
-  } catch (error: unknown) {
-    const err = error instanceof Error ? error : new Error(String(error));
-    logger.error('[coreMessageProcessing] Exception:', { err });
-    return { success: false, error: err.message, errorCode: 'UNEXPECTED_PROCESSING_ERROR' };
-  }
->>>>>>> df5d2336
 }
 
 // --- Main Exported Service Function ---
@@ -456,7 +310,6 @@
 		streamingCallbacks?: StreamingCallbacks;
 	},
 ): Promise<ChatMessage | null> {
-<<<<<<< HEAD
 	const {
 		data,
 		aiStateService, // Use the service interface
@@ -562,24 +415,37 @@
 	const { tempId: tempUserMessageId, chatIdUsed: optimisticMessageChatId } =
 		aiStateService.addOptimisticUserMessage(message, inputChatId);
 
-	const effectiveChatIdForApi = inputChatId ?? existingChatIdFromState ?? null;
-	let organizationIdForApi: string | undefined | null = undefined;
-	if (!effectiveChatIdForApi) {
-		// Only set organizationId if newChatContext is not 'personal' (which is not a valid UUID)
-		organizationIdForApi =
-			newChatContext && newChatContext !== "personal"
-				? newChatContext
-				: undefined;
+	let finalContextMessages: Messages[] = [];
+	if (providedContextMessages && providedContextMessages.length > 0) {
+		finalContextMessages = providedContextMessages;
 	} else if (
-		activeWalletInfo.type === "organization" &&
-		activeWalletInfo.orgId
+		optimisticMessageChatId &&
+		messagesByChatId[optimisticMessageChatId] &&
+		messagesByChatId[optimisticMessageChatId].length > 0
 	) {
-		organizationIdForApi = activeWalletInfo.orgId;
-	}
-	const apiPromptId =
-		selectedPromptId === null || selectedPromptId === "__none__"
-			? "__none__"
-			: selectedPromptId;
+		// This is for an existing chat or a chat that was just created optimistically
+		// (e.g. after addOptimisticUserMessage or from a rewind that maintains the same chatId)
+		const currentMessages = messagesByChatId[optimisticMessageChatId] || [];
+		const currentSelections =
+			selectedMessagesMap[optimisticMessageChatId] || {};
+
+		finalContextMessages = currentMessages
+			.filter((m) => m.id !== tempUserMessageId && currentSelections[m.id]) // Exclude the current user message being sent, include selected history
+			.reduce<Messages[]>((acc, m) => {
+				if (isChatRole(m.role)) {
+					// The type guard has confirmed m.role is a valid ChatRole.
+					// We can now safely construct the object.
+					acc.push({
+						role: m.role,
+						content: m.content,
+					});
+				}
+				return acc;
+			}, []);
+	}
+	// If none of the above, finalContextMessages remains an empty array.
+	// This covers new chats where no contextMessages are explicitly provided,
+	// and the types do not currently support deriving context from newChatContext object properties or modelConfig.systemPrompt.
 
 	let finalContextMessages: MessageForTokenCounting[] = [];
 	if (providedContextMessages && providedContextMessages.length > 0) {
@@ -698,9 +564,74 @@
 		return null;
 	}
 
-	const { finalUserMessage, assistantMessage, newlyCreatedChatId, wasRewind } =
-		processingResult;
-	let finalChatIdForLog: string | null | undefined = null;
+	if (!actualNewChatId) {
+		return {
+			...state,
+			isLoadingAiResponse: false,
+			aiError: "Internal error: Chat ID missing.",
+		};
+	}
+	let messagesForChatProcessing = [
+		...(state.messagesByChatId[optimisticMessageChatId] || []),
+	];
+	if (finalUserMessage) {
+		messagesForChatProcessing = messagesForChatProcessing.map((msg) =>
+			msg.id === tempUserMessageId
+				? { ...finalUserMessage, status: "sent" }
+				: msg,
+		);
+	} else {
+		messagesForChatProcessing = messagesForChatProcessing.map((msg) =>
+			msg.id === tempUserMessageId
+				? { ...msg, chat_id: actualNewChatId, status: "sent" }
+				: msg,
+		);
+	}
+	if (isActualRewind) {
+		const processedUserMsgForRewind = messagesForChatProcessing.find(
+			(m) =>
+				m.role === "user" &&
+				(m.id === finalUserMessage?.id || m.id === tempUserMessageId),
+		);
+		const newBranchMessages: ChatMessage[] = [];
+		if (processedUserMsgForRewind)
+			newBranchMessages.push(processedUserMsgForRewind);
+		newBranchMessages.push(assistantMessage);
+		let baseHistory: ChatMessage[] = [];
+		const rewindPointIdx = (
+			state.messagesByChatId[actualNewChatId] || []
+		).findIndex((m) => m.id === currentRewindTargetId);
+		if (rewindPointIdx !== -1) {
+			baseHistory = (state.messagesByChatId[actualNewChatId] || []).slice(
+				0,
+				rewindPointIdx,
+			);
+		} else {
+			baseHistory = (
+				state.messagesByChatId[optimisticMessageChatId] || []
+			).filter((m) => m.id !== tempUserMessageId);
+		}
+		baseHistory = baseHistory.filter(
+			(m) => m.id !== tempUserMessageId && m.id !== finalUserMessage?.id,
+		);
+		messagesForChatProcessing = [...baseHistory, ...newBranchMessages];
+	} else {
+		if (
+			!messagesForChatProcessing.some((msg) => msg.id === assistantMessage.id)
+		) {
+			messagesForChatProcessing.push(assistantMessage);
+		}
+	}
+	const newMessagesByChatId = { ...state.messagesByChatId };
+	if (
+		optimisticMessageChatId !== actualNewChatId &&
+		newMessagesByChatId[optimisticMessageChatId]
+	) {
+		newMessagesByChatId[actualNewChatId] = messagesForChatProcessing;
+		delete newMessagesByChatId[optimisticMessageChatId];
+	} else {
+		newMessagesByChatId[actualNewChatId] = messagesForChatProcessing;
+	}
 
 	// The complex state update logic using aiStateService.setAiState
 	aiStateService.setAiState((state: AiState) => {
@@ -890,292 +821,4 @@
 	});
 	// Wallet refresh should be handled by the caller (aiStore) after this function returns.
 	return assistantMessage;
-=======
-  const {
-    data,
-    aiStateService, // Use the service interface
-    authService,    // Use the service interface
-    walletService,  // Use the service interface
-    callChatApi,
-    logger,
-  } = serviceParams;
-
-  const { message, chatId: inputChatId, contextMessages: providedContextMessages } = data;
-  const {
-      currentChatId: existingChatIdFromState,
-      rewindTargetMessageId: currentRewindTargetId,
-      newChatContext,
-      selectedProviderId,
-      selectedPromptId,
-      messagesByChatId,
-      selectedMessagesMap,
-      continueUntilComplete,
-  } = aiStateService.getAiState(); // Get AiState via the service
-
-  const activeWalletInfo = walletService.getActiveWalletInfo(); // Get wallet info via the service
-  const currentUser = authService.getCurrentUser();
-  const session = authService.getSession();
-  logger.info('[handleSendMessage] Wallet Info:', { activeWalletInfo });
-
-  // --- Wallet Status Check ---
-  switch (activeWalletInfo.status) {
-      case 'ok': break;
-      case 'loading':
-          aiStateService.setAiState({ 
-            isLoadingAiResponse: false, aiError: currentUser ? (activeWalletInfo.message || 'Wallet loading.') : 'Auth required.', pendingAction: currentUser ? undefined : 'SEND_MESSAGE' });
-          if (!currentUser) authService.requestLoginNavigation();
-          return null;
-      case 'error':
-          aiStateService.setAiState({ isLoadingAiResponse: false, aiError: `Wallet Error: ${activeWalletInfo.message || 'Unknown'}` });
-          return null;
-      case 'consent_required':
-          aiStateService.setAiState({ isLoadingAiResponse: false, aiError: activeWalletInfo.message || 'Please accept or decline the use of personal tokens for this organization chat.' });
-          return null;
-      case 'consent_refused':
-          aiStateService.setAiState({ isLoadingAiResponse: false, aiError: activeWalletInfo.message || 'Chat disabled. Consent to use personal tokens was refused.' });
-          return null;
-      case 'policy_org_wallet_unavailable':
-          aiStateService.setAiState({ isLoadingAiResponse: false, aiError: activeWalletInfo.message || 'Organization wallet is selected by policy, but not yet available.' });
-          return null;
-      default:
-          aiStateService.setAiState({ isLoadingAiResponse: false, aiError: activeWalletInfo.message || 'Wallet issue.' });
-          return null;
-  }
-
-  const token = session?.access_token;
-  if (!token) {
-      aiStateService.setAiState({ aiError: 'Auth required.', isLoadingAiResponse: false, pendingAction: 'SEND_MESSAGE' });
-      authService.requestLoginNavigation();
-      return null;
-  }
-
-  if (!selectedProviderId) {
-      aiStateService.setAiState({ isLoadingAiResponse: false, aiError: 'No AI provider selected.' });
-      return null;
-  }
-
-  // Use addOptimisticUserMessage from the aiStateService
-  const { tempId: tempUserMessageId, chatIdUsed: optimisticMessageChatId } = aiStateService.addOptimisticUserMessage(message, inputChatId);
-  
-  const effectiveChatIdForApi = inputChatId ?? existingChatIdFromState ?? null;
-  let organizationIdForApi: string | undefined | null = undefined;
-  if (!effectiveChatIdForApi) {
-      organizationIdForApi = newChatContext;
-  } else if (activeWalletInfo.type === 'organization' && activeWalletInfo.orgId) {
-      organizationIdForApi = activeWalletInfo.orgId;
-  }
-  const apiPromptId = selectedPromptId === null || selectedPromptId === '__none__' ? '__none__' : selectedPromptId;
-
-  let finalContextMessages: Messages[] = [];
-  if (providedContextMessages && providedContextMessages.length > 0) {
-      finalContextMessages = providedContextMessages;
-  } else if (optimisticMessageChatId && messagesByChatId[optimisticMessageChatId] && messagesByChatId[optimisticMessageChatId].length > 0) {
-      // This is for an existing chat or a chat that was just created optimistically 
-      // (e.g. after addOptimisticUserMessage or from a rewind that maintains the same chatId)
-      const currentMessages = messagesByChatId[optimisticMessageChatId] || [];
-      const currentSelections = selectedMessagesMap[optimisticMessageChatId] || {};
-
-      finalContextMessages = currentMessages
-        .filter(m => m.id !== tempUserMessageId && currentSelections[m.id]) // Exclude the current user message being sent, include selected history
-        .reduce<Messages[]>((acc, m) => {
-          if (isChatRole(m.role)) {
-            // The type guard has confirmed m.role is a valid ChatRole.
-            // We can now safely construct the object.
-            acc.push({
-              role: m.role,
-              content: m.content,
-            });
-          }
-          return acc;
-        }, []);
-  }
-  // If none of the above, finalContextMessages remains an empty array. 
-  // This covers new chats where no contextMessages are explicitly provided, 
-  // and the types do not currently support deriving context from newChatContext object properties or modelConfig.systemPrompt.
-
-  aiStateService.setAiState({ isLoadingAiResponse: true, aiError: null });
-
-  logger.info('[handleSendMessage] About to call coreMessageProcessing', { 
-    messageContent: message, 
-    effectiveChatIdForApi, 
-    optimisticMessageChatId,
-    tempUserMessageId 
-  });
-
-  const processingResult = await coreMessageProcessing({
-      messageContent: message, targetProviderId: selectedProviderId, targetPromptId: apiPromptId,
-      targetChatId: effectiveChatIdForApi, selectedContextMessages: finalContextMessages,
-      effectiveOrganizationId: organizationIdForApi, token: token, rewindTargetMessageId: currentRewindTargetId,
-      continueUntilComplete: continueUntilComplete, // Pass the flag here
-      callChatApi, logger,
-  });
-
-  logger.info('[handleSendMessage] coreMessageProcessing result:', { 
-    success: processingResult.success, 
-    hasAssistantMessage: !!processingResult.assistantMessage,
-    assistantMessageId: processingResult.assistantMessage?.id,
-    finalUserMessageId: processingResult.finalUserMessage?.id,
-    newlyCreatedChatId: processingResult.newlyCreatedChatId,
-    wasRewind: processingResult.wasRewind,
-    error: processingResult.error
-  });
-
-  if (!processingResult.success || !processingResult.assistantMessage) {
-      if (processingResult.errorCode === 'AUTH_REQUIRED' || processingResult.errorCode === 'TOKEN_EXPIRED') {
-          aiStateService.setAiState(state => {
-              const newMsgsByChatId = { ...state.messagesByChatId };
-              const chatMsgs = newMsgsByChatId[optimisticMessageChatId] || [];
-              newMsgsByChatId[optimisticMessageChatId] = chatMsgs.filter(msg => msg.id !== tempUserMessageId);
-              return { aiError: processingResult.error || 'Authentication required.', isLoadingAiResponse: false, pendingAction: 'SEND_MESSAGE', messagesByChatId: newMsgsByChatId };
-          });
-          try {
-              const pendingActionDetails: PendingAction<ChatApiRequest> = {
-                  endpoint: 'chat', method: 'POST',
-                  body: { message, chatId: effectiveChatIdForApi ?? null, organizationId: newChatContext || null, providerId: selectedProviderId, promptId: apiPromptId, contextMessages: finalContextMessages },
-                  returnPath: 'chat'
-              };
-              localStorage.setItem('pendingActionDetails', JSON.stringify(pendingActionDetails));
-          } catch (storageError) { logger.error('Failed to store pendingActionDetails:', { storageError }); }
-          authService.requestLoginNavigation();
-      } else {
-          aiStateService.setAiState(state => {
-              const newMsgsByChatId = { ...state.messagesByChatId };
-              const chatMsgs = newMsgsByChatId[optimisticMessageChatId] || [];
-              newMsgsByChatId[optimisticMessageChatId] = chatMsgs.filter(msg => msg.id !== tempUserMessageId);
-              return { aiError: processingResult.error || 'Failed to send message.', isLoadingAiResponse: false, messagesByChatId: newMsgsByChatId };
-          });
-      }
-      return null;
-  }
-  
-  const { finalUserMessage, assistantMessage, newlyCreatedChatId, wasRewind } = processingResult;
-  let finalChatIdForLog: string | null | undefined = null;
-
-  // The complex state update logic using aiStateService.setAiState
-  aiStateService.setAiState((state: AiState) => {
-      const isActualRewind = wasRewind ?? !!(inputChatId && currentRewindTargetId);
-      const actualNewChatId = newlyCreatedChatId || assistantMessage.chat_id;
-      finalChatIdForLog = actualNewChatId;
-
-      if (!actualNewChatId) {
-          return { ...state, isLoadingAiResponse: false, aiError: 'Internal error: Chat ID missing.'};
-      }
-      let messagesForChatProcessing = [...(state.messagesByChatId[optimisticMessageChatId] || [])];
-      if (finalUserMessage) {
-          messagesForChatProcessing = messagesForChatProcessing.map(msg => msg.id === tempUserMessageId ? { ...finalUserMessage, status: 'sent' } : msg );
-      } else {
-           messagesForChatProcessing = messagesForChatProcessing.map(msg => msg.id === tempUserMessageId ? { ...msg, chat_id: actualNewChatId, status: 'sent' } : msg );
-      }
-      if (isActualRewind) {
-          const processedUserMsgForRewind = messagesForChatProcessing.find(m => m.role === 'user' && (m.id === finalUserMessage?.id || m.id === tempUserMessageId));
-          const newBranchMessages: ChatMessage[] = [];
-          if (processedUserMsgForRewind) newBranchMessages.push(processedUserMsgForRewind);
-          newBranchMessages.push(assistantMessage);
-          let baseHistory: ChatMessage[] = [];
-          const rewindPointIdx = (state.messagesByChatId[actualNewChatId] || []).findIndex(m => m.id === currentRewindTargetId);
-          if (rewindPointIdx !== -1) {
-              baseHistory = (state.messagesByChatId[actualNewChatId] || []).slice(0, rewindPointIdx);
-          } else {
-              baseHistory = (state.messagesByChatId[optimisticMessageChatId] || []).filter(m => m.id !== tempUserMessageId);
-          }
-          baseHistory = baseHistory.filter(m => m.id !== tempUserMessageId && m.id !== finalUserMessage?.id);
-          messagesForChatProcessing = [...baseHistory, ...newBranchMessages];
-      } else {
-          if (!messagesForChatProcessing.some(msg => msg.id === assistantMessage.id)) {
-              messagesForChatProcessing.push(assistantMessage);
-          }
-      }
-       const newMessagesByChatId = { ...state.messagesByChatId };
-       if (optimisticMessageChatId !== actualNewChatId && newMessagesByChatId[optimisticMessageChatId]) {
-           newMessagesByChatId[actualNewChatId] = messagesForChatProcessing;
-           delete newMessagesByChatId[optimisticMessageChatId];
-       } else {
-           newMessagesByChatId[actualNewChatId] = messagesForChatProcessing;
-       }
-
-       const newSelectedMessagesMap = { ...state.selectedMessagesMap };
-       if (optimisticMessageChatId !== actualNewChatId && newSelectedMessagesMap[optimisticMessageChatId]) {
-           delete newSelectedMessagesMap[optimisticMessageChatId];
-       }
-
-       if (isActualRewind) {
-           const selectionsForRewoundChat: { [messageId: string]: boolean } = {};
-           messagesForChatProcessing.forEach(msg => {
-               selectionsForRewoundChat[msg.id] = true;
-           });
-           newSelectedMessagesMap[actualNewChatId] = selectionsForRewoundChat;
-       } else {
-           const selectionsForActualChat = { ...(newSelectedMessagesMap[actualNewChatId] || {}) };
-           let finalUserMessageIdToSelect: string | undefined = finalUserMessage?.id;
-           if (!finalUserMessageIdToSelect) {
-               const processedUserMessage = messagesForChatProcessing.find((msg: ChatMessage) => msg.role === 'user' && msg.id === tempUserMessageId);
-               if (processedUserMessage) finalUserMessageIdToSelect = processedUserMessage.id;
-           }
-           
-           logger.info('[handleSendMessage] Setting message selections:', {
-               actualNewChatId,
-               finalUserMessageIdToSelect,
-               assistantMessageId: assistantMessage.id,
-               previousSelections: selectionsForActualChat,
-               tempUserMessageId,
-               finalUserMessageFromApi: finalUserMessage?.id
-           });
-           
-           if (finalUserMessageIdToSelect) selectionsForActualChat[finalUserMessageIdToSelect] = true;
-           selectionsForActualChat[assistantMessage.id] = true;
-           newSelectedMessagesMap[actualNewChatId] = selectionsForActualChat;
-           
-           logger.info('[handleSendMessage] Final selections for chat:', {
-               chatId: actualNewChatId,
-               selections: selectionsForActualChat
-           });
-       }
-
-       let updatedChatsByContext = { ...state.chatsByContext };
-       if (optimisticMessageChatId !== actualNewChatId) {
-           const newChatEntry: Chat = { 
-               id: actualNewChatId, title: message.substring(0, 50) + (message.length > 50 ? '...' : ''), 
-               user_id: currentUser?.id || null, 
-               organization_id: organizationIdForApi ?? null,
-               created_at: new Date().toISOString(), updated_at: new Date().toISOString(),
-               system_prompt_id: apiPromptId === '__none__' ? null : apiPromptId,
-           };
-
-           if (organizationIdForApi && typeof organizationIdForApi === 'string' && organizationIdForApi !== 'personal') {
-               const currentOrgChats = updatedChatsByContext.orgs?.[organizationIdForApi] || [];
-               const newOrgChats = [...currentOrgChats, newChatEntry];
-               updatedChatsByContext = {
-                   ...updatedChatsByContext,
-                   orgs: {
-                       ...updatedChatsByContext.orgs,
-                       [organizationIdForApi]: newOrgChats,
-                   }
-               };
-           } else {
-               const currentPersonalChats = state.chatsByContext.personal || []; // Explicitly use state here for base
-               const newPersonalChats = [...currentPersonalChats, newChatEntry];
-               updatedChatsByContext = {
-                   ...updatedChatsByContext, // Spread the existing updatedChatsByContext (which is a copy of state.chatsByContext)
-                   personal: newPersonalChats, // Assign the new array to personal
-               };
-           }
-       }
-       const shouldClearNewChatContext = optimisticMessageChatId !== actualNewChatId;
-      return { 
-          ...state,
-          messagesByChatId: newMessagesByChatId,
-          chatsByContext: updatedChatsByContext,
-          currentChatId: actualNewChatId,
-          isLoadingAiResponse: false,
-          aiError: null,
-          rewindTargetMessageId: isActualRewind ? null : state.rewindTargetMessageId, 
-          selectedMessagesMap: newSelectedMessagesMap,
-          newChatContext: shouldClearNewChatContext ? null : state.newChatContext,
-      };
-  });
-  
-  logger.info('Message processed via handleSendMessage:', { assistantMessageId: assistantMessage.id, chatId: finalChatIdForLog, rewound: wasRewind });
-  // Wallet refresh should be handled by the caller (aiStore) after this function returns.
-  return assistantMessage;
->>>>>>> df5d2336
 }