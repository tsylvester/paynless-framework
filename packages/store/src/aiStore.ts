import { create } from "zustand";
import {
	AiProvider,
	SystemPrompt,
	ChatMessage,
	ChatApiRequest,
	ApiResponse,
	PendingAction, // Correctly from @paynless/types
	AuthRequiredError, // Correctly from @paynless/types
	Chat,
	AiState, // Explicitly ensure AiState is imported
	AiStore,
	initialAiStateValues, // <-- Add this import
	UserProfileUpdate, // Added for typing the updateProfile payload
	ChatContextPreferences,
	UserProfile, // Import UserProfile from @paynless/types
	Messages,
	ChatHandlerSuccessResponse, // For casting the api call result type
	IAuthService,
	IWalletService,
	IAiStateService,
	HandleSendMessageServiceParams,
} from "@paynless/types"; // IMPORT NECESSARY TYPES

// Import api AFTER other local/utility imports but BEFORE code that might use types that cause issues with mocking
import { api } from "@paynless/api"; // MOVED HERE

import { logger } from "@paynless/utils";
import { useAuthStore } from "./authStore";
import { useWalletStore } from "./walletStore"; // Keep this for getState()
import { selectActiveChatWalletInfo } from "./walletStore.selectors"; // Corrected import path
import {
	isChatContextPreferences,
	isAiProvidersApiResponse,
	isSystemPromptsApiResponse,
} from "@paynless/utils";

// Import the new handler function and its required interfaces from ai.SendMessage.ts
import { handleSendMessage } from "./ai.SendMessage";

type ProfileFetchSuccess = {
	userId: string;
	response: ApiResponse<UserProfile>;
};
type ProfileFetchError = { userId: string; error: Error };

// Use the imported AiStore type
export const useAiStore = create<AiStore>()(
	// devtools(
	// immer(
	(set, get) => {
		// Re-add the runtime constant hack to ensure build passes - MOVED INSIDE
		// @ts-expect-error HACK: Preserving Chat type for build until full store hydration or alternative fix.
		const _preserveChatType: Chat = {
			id: "temp-build-fix",
			created_at: new Date().toISOString(),
			updated_at: new Date().toISOString(),
			organization_id: null,
			system_prompt_id: null,
			title: null,
			user_id: null,
			// Add other required fields from Chat type if necessary, matching their types
			// Example: is_active_in_thread: true // If Chat requires this
		};
		// console.log('Using preserveChatType hack for build', !!preserveChatType); // Optional: keeping it commented for now to reduce side-effects further

		// --- Helper function to update chat context in user's profile ---
		const _updateChatContextInProfile = async (
			contextUpdate: Partial<ChatContextPreferences>,
		) => {
			try {
				const { profile, updateProfile } = useAuthStore.getState();
				if (!profile || !updateProfile) {
					logger.warn(
						"[aiStore._updateChatContextInProfile] User profile or updateProfile action not available. Skipping update.",
					);
					return;
				}

<<<<<<< HEAD
				let newChatContextState: ChatContextPreferences = { ...contextUpdate };
				// Use a more direct type check that TypeScript can reliably analyze
				if (
					typeof profile.chat_context === "object" &&
					profile.chat_context !== null &&
					!Array.isArray(profile.chat_context)
				) {
					newChatContextState = {
						...profile.chat_context,
						...contextUpdate,
					};
				}
=======
                        let newChatContextState: ChatContextPreferences = { ...contextUpdate };
                        // Use a more direct type check that TypeScript can reliably analyze
                        if (typeof profile.chat_context === 'object' && profile.chat_context !== null && !Array.isArray(profile.chat_context)) {
                            newChatContextState = {
                                ...(profile.chat_context),
                                ...contextUpdate,
                            };
                        }
>>>>>>> aefd5736

				// Type the payload for updateProfile
				const profileUpdatePayload: UserProfileUpdate = {
					chat_context: newChatContextState,
				};

				logger.info(
					"[aiStore._updateChatContextInProfile] Attempting to update chat_context in profile:",
					profileUpdatePayload,
				);
				const result = await updateProfile(profileUpdatePayload);

				if (result) {
					logger.info(
						"[aiStore._updateChatContextInProfile] Successfully updated chat_context in profile.",
					);
				} else {
					// Error should be logged by updateProfile in authStore, but we can add context here
					logger.error(
						"[aiStore._updateChatContextInProfile] Failed to update chat_context in profile. See authStore logs for details.",
					);
				}
			} catch (error) {
				logger.error(
					"[aiStore._updateChatContextInProfile] Error during chat_context update:",
					{ error },
				);
			}
		};

		const _fetchAndStoreUserProfiles = async (userIds: string[]) => {
			const currentUser = useAuthStore.getState().user;
			const existingProfiles = get().chatParticipantsProfiles;

			const idsToFetch = userIds.filter(
				(id) => id !== currentUser?.id && !existingProfiles[id],
			);

			if (idsToFetch.length === 0) {
				logger.debug(
					"[aiStore._fetchAndStoreUserProfiles] No new user profiles to fetch.",
					{
						requestedUserIds: userIds,
						currentUserId: currentUser?.id,
						existingProfileCount: Object.keys(existingProfiles).length,
					},
				);
				return;
			}

<<<<<<< HEAD
			logger.info(
				"[aiStore._fetchAndStoreUserProfiles] Attempting to fetch profiles for user IDs:",
				{ userIds: idsToFetch },
			);

			const profilePromises = idsToFetch.map((userId) =>
				api
					.users()
					.getProfile(userId)
					.then(
						(response: ApiResponse<UserProfile>): ProfileFetchSuccess => ({
							userId,
							response,
						}),
					)
					.catch((error: Error): ProfileFetchError => ({ userId, error })),
			);
=======
                    logger.info('[aiStore._fetchAndStoreUserProfiles] Attempting to fetch profiles for user IDs:', { userIds: idsToFetch });
                    
                    const profilePromises = idsToFetch.map(userId => 
                        api.users().getProfile(userId)
                            .then((response: ApiResponse<UserProfile>): ProfileFetchSuccess => ({ userId, response }))
                            .catch((error: Error): ProfileFetchError => ({ userId, error }))
                    );
>>>>>>> aefd5736

			const results = await Promise.allSettled(profilePromises);
			const newProfilesMap: { [userId: string]: UserProfile } = {};
			let successfullyFetchedCount = 0;

<<<<<<< HEAD
			results.forEach((result) => {
				if (result.status === "fulfilled") {
					const value = result.value;
					// This is a type guard to differentiate between success and error shapes
					if ("error" in value) {
						logger.warn(
							`[aiStore._fetchAndStoreUserProfiles] Error fetching profile for user ${value.userId} (caught by promise.catch):`,
							{ error: value.error },
						);
					} else {
						const { userId, response } = value;
						if (response.data && !response.error) {
							newProfilesMap[userId] = response.data;
							successfullyFetchedCount++;
						} else if (response.error) {
							logger.warn(
								`[aiStore._fetchAndStoreUserProfiles] API error fetching profile for user ${userId} (RLS denial or other server error):`,
								{
									status: response.status,
									errorCode: response.error.code,
									errorMessage: response.error.message,
								},
							);
						} else {
							logger.warn(
								`[aiStore._fetchAndStoreUserProfiles] Unexpected empty response or structure for user ${userId}.`,
								{ response },
							);
						}
					}
				} else {
					// result.status === 'rejected'
					const reason = result.reason;
					const userId =
						reason &&
						typeof reason === "object" &&
						"userId" in reason &&
						typeof reason.userId === "string"
							? reason.userId
							: "unknown";
					logger.error(
						`[aiStore._fetchAndStoreUserProfiles] Promise rejected while fetching profile for user ${userId}:`,
						{ reason },
					);
				}
			});
=======
                    results.forEach(result => {
                        if (result.status === 'fulfilled') {
                            const value = result.value;
                            // This is a type guard to differentiate between success and error shapes
                            if ('error' in value) {
                                logger.warn(`[aiStore._fetchAndStoreUserProfiles] Error fetching profile for user ${value.userId} (caught by promise.catch):`, { error: value.error });
                            } else {
                                const { userId, response } = value;
                                if (response.data && !response.error) {
                                    newProfilesMap[userId] = response.data;
                                    successfullyFetchedCount++;
                                } else if (response.error) {
                                    logger.warn(`[aiStore._fetchAndStoreUserProfiles] API error fetching profile for user ${userId} (RLS denial or other server error):`, { 
                                        status: response.status, 
                                        errorCode: response.error.code, 
                                        errorMessage: response.error.message 
                                    });
                                } else {
                                    logger.warn(`[aiStore._fetchAndStoreUserProfiles] Unexpected empty response or structure for user ${userId}.`, { response });
                                }
                            }
                        } else { // result.status === 'rejected'
                            const reason = result.reason;
                            const userId = (reason && typeof reason === 'object' && 'userId' in reason && typeof reason.userId === 'string') ? reason.userId : 'unknown';
                            logger.error(`[aiStore._fetchAndStoreUserProfiles] Promise rejected while fetching profile for user ${userId}:`, { reason });
                        }
                    });
>>>>>>> aefd5736

			if (successfullyFetchedCount > 0) {
				set((state) => ({
					chatParticipantsProfiles: {
						...state.chatParticipantsProfiles,
						...newProfilesMap,
					},
				}));
				logger.info(
					`[aiStore._fetchAndStoreUserProfiles] Successfully fetched and stored ${successfullyFetchedCount} of ${idsToFetch.length} requested profiles.`,
					{ fetchedUserIds: Object.keys(newProfilesMap) },
				);
			} else {
				logger.warn(
					"[aiStore._fetchAndStoreUserProfiles] No new profiles were successfully fetched.",
					{ totalAttempted: idsToFetch.length },
				);
			}
		};

		// _addOptimisticUserMessage moved below to be part of the returned object
		// addOptimisticMessageForReplay moved below to be part of the returned object

		return {
			// --- State Properties ---
			...initialAiStateValues,

			// --- Selectors (Derived State) ---
			selectSelectedChatMessages: () => {
				const { messagesByChatId, currentChatId, selectedMessagesMap } = get();
				if (!currentChatId || !messagesByChatId[currentChatId]) {
					return [];
				}
				const currentSelections = selectedMessagesMap[currentChatId];
				if (!currentSelections) return [];
				return messagesByChatId[currentChatId].filter(
					(msg) => currentSelections[msg.id],
				);
			},

			// --- Internal Helper Actions (now part of the store interface) ---
			_updateChatContextInProfile, // Expose if needed by other actions/tests
			_fetchAndStoreUserProfiles, // Expose if needed by other actions/tests

			_addOptimisticUserMessage: (
				msgContent: string,
				explicitChatId?: string | null,
			): { tempId: string; chatIdUsed: string; createdTimestamp: string } => {
				const {
					currentChatId,
					newChatContext,
					messagesByChatId,
					selectedMessagesMap,
				} = get();
				const { user: currentUser } = useAuthStore.getState();
				const createdTimestamp = new Date().toISOString();
				let chatIdUsed = explicitChatId || currentChatId;
				let isNewChat = false;

				if (!chatIdUsed) {
					isNewChat = true;
					// Determine if this is for an org or personal based on newChatContext
					// No longer need to check newChatContext for ID generation, just for logging if desired.
					chatIdUsed = crypto.randomUUID(); // Generate UUID for new chat
					logger.info(
						"[aiStore._addOptimisticUserMessage] No explicit or current chatId, generated UUID for new chat:",
						{
							chatIdUsed,
							forOrgContext: newChatContext && newChatContext !== "personal",
						},
					);
				} else {
					logger.info(
						"[aiStore._addOptimisticUserMessage] Using existing or explicit chatId:",
						{ chatIdUsed },
					);
				}

				const tempId = `optimistic-${Date.now()}-${Math.random().toString(36).substring(2, 9)}`;
				const optimisticMessage: ChatMessage = {
					id: tempId,
					chat_id: chatIdUsed,
					role: "user",
					content: msgContent,
					created_at: createdTimestamp,
					updated_at: createdTimestamp,
					user_id: currentUser?.id || null, // Can be null if user is anonymous
					ai_provider_id: null,
					system_prompt_id: null,
					token_usage: null,
					is_active_in_thread: true,
					error_type: null,
					response_to_message_id: null,
				};

				const currentMessagesForChat = messagesByChatId[chatIdUsed] || [];
				const updatedMessagesForChat = [
					...currentMessagesForChat,
					optimisticMessage,
				];

				const updatedMessagesByChatId = {
					...messagesByChatId,
					[chatIdUsed]: updatedMessagesForChat,
				};

				// Automatically select the new optimistic message
				const updatedSelectedMessagesMap = {
					...selectedMessagesMap,
					[chatIdUsed]: {
						...(selectedMessagesMap[chatIdUsed] || {}),
						[tempId]: true,
					},
				};

				set((state) => ({
					messagesByChatId: updatedMessagesByChatId,
					selectedMessagesMap: updatedSelectedMessagesMap,
					currentChatId: isNewChat ? chatIdUsed : state.currentChatId,
					isLoadingAiResponse: true, // CORRECTED from isSending
					pendingAction: "SEND_MESSAGE", // Store 'SEND_MESSAGE' when optimistically sending
				}));
				logger.info(
					"[aiStore._addOptimisticUserMessage] Added optimistic user message:",
					{ tempId, chatIdUsed, newChat: isNewChat },
				);
				return { tempId, chatIdUsed, createdTimestamp };
			},

<<<<<<< HEAD
			setContinueUntilComplete: (shouldContinue: boolean) => {
				set({ continueUntilComplete: shouldContinue });
				logger.info(
					`[aiStore.setContinueUntilComplete] Set continueUntilComplete to: ${shouldContinue}`,
				);
			},

			// --- Public Action Definitions ---
			setNewChatContext: (contextId: string | null) => {
				set({ newChatContext: contextId });
				logger.info(`[aiStore] newChatContext set to: ${contextId}`);
				_updateChatContextInProfile({ newChatContext: contextId });
			},
			loadAiConfig: async () => {
				logger.info("Loading AI config...");
				set({ isConfigLoading: true, aiError: null });
				try {
					const [providersResponse, promptsResponse] = await Promise.all([
						api.ai().getAiProviders(),
						api.ai().getSystemPrompts(),
					]);

					if (providersResponse.error || promptsResponse.error) {
						const errorMessages: string[] = [];
						if (providersResponse.error) {
							errorMessages.push(
								providersResponse.error?.message ||
									"Failed to load AI providers.",
							);
						}
						if (promptsResponse.error) {
							errorMessages.push(
								promptsResponse.error?.message ||
									"Failed to load system prompts.",
							);
						}
						const errorMessage = errorMessages.join(" ");
						logger.error("[aiStore] Error loading AI config:", {
							message: errorMessage,
						});
						set({
							isConfigLoading: false,
							aiError: errorMessage,
							availableProviders: [],
							availablePrompts: [],
						});
						return;
					}

					let loadedProviders: AiProvider[] = [];
					let loadedPrompts: SystemPrompt[] = [];

					try {
						if (isAiProvidersApiResponse(providersResponse.data)) {
							loadedProviders = providersResponse.data.providers;
						} else if (Array.isArray(providersResponse.data)) {
							loadedProviders = providersResponse.data;
						} else {
							logger.warn(
								"[aiStore] Providers response data is not in the expected array format.",
								{ data: providersResponse.data },
							);
						}

						if (isSystemPromptsApiResponse(promptsResponse.data)) {
							loadedPrompts = promptsResponse.data.prompts;
						} else if (Array.isArray(promptsResponse.data)) {
							loadedPrompts = promptsResponse.data;
						} else {
							logger.warn(
								"[aiStore] Prompts response data is not in the expected array format.",
								{ data: promptsResponse.data },
							);
						}
=======
                    setContinueUntilComplete: (shouldContinue: boolean) => {
                        set({ continueUntilComplete: shouldContinue });
                        logger.info(`[aiStore.setContinueUntilComplete] Set continueUntilComplete to: ${shouldContinue}`);
                    },

                    // --- Public Action Definitions ---
                    setNewChatContext: (contextId: string | null) => {
                        set({ newChatContext: contextId });
                        logger.info(`[aiStore] newChatContext set to: ${contextId}`);
                        _updateChatContextInProfile({ newChatContext: contextId });
                    },
                    loadAiConfig: async () => {
                        logger.info('Loading AI config...');
                        set({ isConfigLoading: true, aiError: null }); 
                        try {
                            const [providersResponse, promptsResponse] = await Promise.all([
                                api.ai().getAiProviders(),
                                api.ai().getSystemPrompts(),
                            ]);

                            if (providersResponse.error || promptsResponse.error) {
                                const errorMessages: string[] = [];
                                if (providersResponse.error) {
                                    errorMessages.push(providersResponse.error?.message || 'Failed to load AI providers.');
                                }
                                if (promptsResponse.error) {
                                    errorMessages.push(promptsResponse.error?.message || 'Failed to load system prompts.');
                                }
                                const errorMessage = errorMessages.join(' ');
                                logger.error('[aiStore] Error loading AI config:', { message: errorMessage });
                                set({ 
                                    isConfigLoading: false, 
                                    aiError: errorMessage,
                                    availableProviders: [],
                                    availablePrompts: [],
                                });
                                return;
                            }

                            let loadedProviders: AiProvider[] = [];
                            let loadedPrompts: SystemPrompt[] = [];

                            try {
                                if (isAiProvidersApiResponse(providersResponse.data)) {
                                    loadedProviders = providersResponse.data.providers;
                                } else if (Array.isArray(providersResponse.data)) {
                                    loadedProviders = providersResponse.data;
                                } else {
                                    logger.warn('[aiStore] Providers response data is not in the expected array format.', { data: providersResponse.data });
                                }
                                
                                if (isSystemPromptsApiResponse(promptsResponse.data)) {
                                    loadedPrompts = promptsResponse.data.prompts;
                                } else if (Array.isArray(promptsResponse.data)) {
                                    loadedPrompts = promptsResponse.data;
                                } else {
                                    logger.warn('[aiStore] Prompts response data is not in the expected array format.', { data: promptsResponse.data });
                                }
>>>>>>> aefd5736

						logger.info("[aiStore] Initial loadedProviders from API:", {
							count: loadedProviders.length,
							providerNames: loadedProviders.map((p) => p.name), // Log names for brevity
						});
						logger.info(
							`[aiStore] Value of import.meta.env.MODE in loadAiConfig: "${import.meta.env.MODE}"`,
						);

						// Filter out dummy providers if not in development mode
						if (import.meta.env.MODE !== "development") {
							logger.info(
								`[aiStore] MODE is "${import.meta.env.MODE}", attempting to filter dummy providers.`,
							);
							const originalProviderNames = loadedProviders.map((p) => p.name); // For logging before filter

<<<<<<< HEAD
							loadedProviders = loadedProviders.filter((provider) => {
								const isDummy =
									provider.name &&
									provider.name.toLowerCase().includes("dummy");
								if (isDummy) {
									logger.info(
										`[aiStore] Identified dummy provider for filtering: name="${provider.name}"`,
									);
								}
								return !isDummy;
							});
							logger.info(
								`[aiStore] Providers after filtering: count=${loadedProviders.length}`,
								{
									providerNamesAfter: loadedProviders.map((p) => p.name),
									providerNamesBefore: originalProviderNames,
								},
							);
						} else {
							logger.info(
								`[aiStore] MODE is "${import.meta.env.MODE}", skipping dummy provider filter.`,
							);
						}
					} catch (error: unknown) {
						const errorMessage =
							error instanceof Error
								? error.message
								: "An unknown error occurred while loading AI configuration.";
						logger.error("Error loading AI config:", { error: errorMessage });
						set({
							availableProviders: [],
							availablePrompts: [],
							aiError: errorMessage,
							isConfigLoading: false,
						});
					}
=======
                                    loadedProviders = loadedProviders.filter(provider => {
                                        const isDummy = provider.name && provider.name.toLowerCase().includes('dummy');
                                        if (isDummy) {
                                            logger.info(`[aiStore] Identified dummy provider for filtering: name="${provider.name}"`);
                                        }
                                        return !isDummy;
                                    });
                                    logger.info(`[aiStore] Providers after filtering: count=${loadedProviders.length}`, {
                                        providerNamesAfter: loadedProviders.map(p => p.name),
                                        providerNamesBefore: originalProviderNames
                                    });
                                } else {
                                    logger.info(`[aiStore] MODE is "${import.meta.env.MODE}", skipping dummy provider filter.`);
                                }
                            } catch (error: unknown) {
                                const errorMessage = error instanceof Error ? error.message : 'An unknown error occurred while loading AI configuration.';
                                logger.error('Error loading AI config:', { error: errorMessage });
                                set({
                                    availableProviders: [], 
                                    availablePrompts: [],  
                                    aiError: errorMessage,
                                    isConfigLoading: false,
                                });
                            }
>>>>>>> aefd5736

					set({
						availableProviders: loadedProviders,
						availablePrompts: loadedPrompts,
						isConfigLoading: false,
						aiError: null,
					});

					logger.info(
						`AI Config loaded successfully. Providers: ${loadedProviders.length}, Prompts: ${loadedPrompts.length}`,
					);
				} catch (error: unknown) {
					const errorMessage =
						error instanceof Error
							? error.message
							: "An unknown error occurred while loading AI configuration.";
					logger.error("Error loading AI config:", { error: errorMessage });
					set({
						availableProviders: [],
						availablePrompts: [],
						aiError: errorMessage,
						isConfigLoading: false,
					});
				}
			},

			loadChatHistory: async (organizationId?: string | null) => {
				const contextKey =
					organizationId === null || organizationId === undefined
						? "personal"
						: organizationId;
				logger.info(
					`[aiStore.loadChatHistory] Loading history for context: ${contextKey}`,
				);

				const { isLoadingHistoryByContext } = get();
				const isCurrentlyLoading =
					contextKey === "personal"
						? isLoadingHistoryByContext.personal
						: isLoadingHistoryByContext.orgs[contextKey];

				if (isCurrentlyLoading) {
					logger.info(
						`[aiStore.loadChatHistory] History for context '${contextKey}' is already loading. Skipping.`,
					);
					return;
				}

				set((state) => {
					const newIsLoading = {
						personal: state.isLoadingHistoryByContext.personal,
						orgs: { ...state.isLoadingHistoryByContext.orgs },
					};
					const newErrors = {
						personal: state.historyErrorByContext.personal,
						orgs: { ...state.historyErrorByContext.orgs },
					};

					if (contextKey === "personal") {
						newIsLoading.personal = true;
						newErrors.personal = null;
					} else {
						newIsLoading.orgs[contextKey] = true;
						newErrors.orgs[contextKey] = null;
					}
					return {
						isLoadingHistoryByContext: newIsLoading,
						historyErrorByContext: newErrors,
					};
				});

				try {
					const token = useAuthStore.getState().session?.access_token;
					if (!token) {
						throw new AuthRequiredError(
							"Authentication required to fetch chat history.",
						);
					}

					// The API client handles personal history when no orgId is passed.
					const response =
						contextKey === "personal" || !contextKey
							? await api.ai().getChatHistory(token)
							: await api.ai().getChatHistory(token, contextKey);

					if (response.error) {
						throw new Error(
							response.error.message ||
								`Failed to fetch chat history for context: ${contextKey}`,
						);
					}

					const sortedChats = response.data
						? [...response.data].sort(
								(a, b) =>
									new Date(b.updated_at).getTime() -
									new Date(a.updated_at).getTime(),
							)
						: [];

					logger.info(
						`[aiStore.loadChatHistory] Successfully fetched ${sortedChats.length} chats for context: ${contextKey}`,
					);

					set((state) => {
						const newChatsByContext = {
							personal: state.chatsByContext.personal,
							orgs: { ...state.chatsByContext.orgs },
						};
						const newIsLoading = {
							personal: state.isLoadingHistoryByContext.personal,
							orgs: { ...state.isLoadingHistoryByContext.orgs },
						};

						if (contextKey === "personal") {
							newChatsByContext.personal = sortedChats;
							newIsLoading.personal = false;
						} else {
							newChatsByContext.orgs[contextKey] = sortedChats;
							newIsLoading.orgs[contextKey] = false;
						}

						return {
							chatsByContext: newChatsByContext,
							isLoadingHistoryByContext: newIsLoading,
						};
					});
				} catch (error: unknown) {
					const errorMessage =
						error instanceof Error ? error.message : String(error);
					logger.error(
						`[aiStore.loadChatHistory] Error fetching history for context: ${contextKey}`,
						{ error: errorMessage },
					);
					set((state) => {
						const newIsLoading = {
							personal: state.isLoadingHistoryByContext.personal,
							orgs: { ...state.isLoadingHistoryByContext.orgs },
						};
						const newErrors = {
							personal: state.historyErrorByContext.personal,
							orgs: { ...state.historyErrorByContext.orgs },
						};

						if (contextKey === "personal") {
							newIsLoading.personal = false;
							newErrors.personal = errorMessage;
						} else {
							newIsLoading.orgs[contextKey] = false;
							newErrors.orgs[contextKey] = errorMessage;
						}
						return {
							isLoadingHistoryByContext: newIsLoading,
							historyErrorByContext: newErrors,
						};
					});
				}
			},

			loadChatDetails: async (chatId) => {
				logger.info(`[aiStore] loadChatDetails called for chatId: ${chatId}`);
				if (!chatId) {
					logger.warn(
						"[aiStore] loadChatDetails called with null or undefined chatId. Aborting.",
					);
					set({
						aiError: "Cannot load details for an undefined chat.",
						isDetailsLoading: false,
					});
					return;
				}
				set({ isDetailsLoading: true, aiError: null, currentChatId: chatId });
				const token = useAuthStore.getState().session?.access_token;
				if (!token) {
					set({
						aiError: "Authentication token not found.",
						isDetailsLoading: false,
					});
					return;
				}

				try {
					// Find the organization ID by searching through all org chat lists for this chatId
					let orgId: string | null = null;
					const { chatsByContext, newChatContext, currentChatId } = get();

					// Search through all organization chat lists to find which org contains this chat
					for (const [orgIdKey, orgChats] of Object.entries(
						chatsByContext.orgs,
					)) {
						if (orgChats && orgChats.some((chat) => chat.id === chatId)) {
							orgId = orgIdKey;
							break;
						}
					}

					// Fallback: if this is the current chat and context is not personal, use newChatContext
					if (
						!orgId &&
						currentChatId === chatId &&
						newChatContext !== "personal"
					) {
						orgId = newChatContext;
					}

					logger.info(
						`[aiStore] Attempting to fetch chat details for chatId: ${chatId}, derived orgId: ${orgId}`,
					);

					// const response = await api.ai.getChatWithMessages(chatId, token, orgId ?? undefined );
					// Corrected API call: Assuming getChatWithMessages might not need orgId if chatId is globally unique
					// or the backend derives context from chatId + user token.
					// The key is that `api.ai()` returns the client, then we call methods on it.
					const response = await api
						.ai()
						.getChatWithMessages(chatId, token, orgId ?? undefined);

					if (response.error || !response.data) {
						throw new Error(
							response.error?.message || "Failed to load chat messages.",
						);
					}
					const { chat, messages } = response.data; // chat object is needed for updating context

					set((state) => {
						const newMessagesByChatId = {
							...state.messagesByChatId,
							[chatId]: messages,
						};

						// Select all loaded messages by default
						const newSelectedMessagesMap = { ...state.selectedMessagesMap };
						const selectionsForThisChat: { [messageId: string]: boolean } = {};
						messages.forEach((message) => {
							selectionsForThisChat[message.id] = true;
						});
						newSelectedMessagesMap[chatId] = selectionsForThisChat;

						// Update chatsByContext to include this chat if not already present
						const newChatsByContext = { ...state.chatsByContext };
						if (chat.organization_id) {
							// Organization chat
							const orgId = chat.organization_id;
							const orgChats = newChatsByContext.orgs[orgId] || [];
							const chatExists = orgChats.some(
								(existingChat) => existingChat.id === chatId,
							);
							if (!chatExists) {
								newChatsByContext.orgs = {
									...newChatsByContext.orgs,
									[orgId]: [...orgChats, chat],
								};
							} else {
								// Update existing chat with latest data
								newChatsByContext.orgs = {
									...newChatsByContext.orgs,
									[orgId]: orgChats.map((existingChat) =>
										existingChat.id === chatId ? chat : existingChat,
									),
								};
							}
						} else {
							// Personal chat
							const personalChats = newChatsByContext.personal || [];
							const chatExists = personalChats.some(
								(existingChat) => existingChat.id === chatId,
							);
							if (!chatExists) {
								newChatsByContext.personal = [...personalChats, chat];
							} else {
								// Update existing chat with latest data
								newChatsByContext.personal = personalChats.map(
									(existingChat) =>
										existingChat.id === chatId ? chat : existingChat,
								);
							}
						}

						return {
							messagesByChatId: newMessagesByChatId,
							selectedMessagesMap: newSelectedMessagesMap,
							chatsByContext: newChatsByContext,
							isDetailsLoading: false,
							currentChatId: chatId, // Ensure currentChatId is set to the one being loaded
							aiError: null,
						};
					});
					logger.info(
						`[aiStore] Successfully loaded and set ${messages.length} messages for chatId: ${chatId}. All are now selected.`,
					);
				} catch (error) {
					const errorMessage =
						error instanceof Error
							? error.message
							: "An unknown error occurred.";
					logger.error(
						`[aiStore] Error loading chat details for chatId ${chatId}:`,
						{ error: errorMessage },
					);
					set({
						aiError: `Failed to load messages for chat ${chatId}: ${errorMessage}`,
						isDetailsLoading: false,
					});
				}
			},

			startNewChat: (organizationId?: string | null) => {
				//const currentUser = useAuthStore.getState().user;
				//const currentTimestamp = Date.now(); // Keep for logging if needed, but not for ID
				// Ensure newChatContext is correctly set if organizationId is provided
				const contextForNewChat = organizationId || "personal";

				// Generate a UUID for the new chat.
				const newTempChatId = crypto.randomUUID();

				logger.info(
					`[aiStore] startNewChat called. Org ID: ${organizationId}. New context: ${contextForNewChat}. New UUID chat ID: ${newTempChatId}`,
				);

				set((state) => {
					const newSelectedMessagesMap = { ...state.selectedMessagesMap };
					// Initialize/clear selections for the new temporary chat ID
					newSelectedMessagesMap[newTempChatId] = {};

					return {
						currentChatId: newTempChatId,
						messagesByChatId: {
							...state.messagesByChatId,
							[newTempChatId]: [], // Initialize with empty messages array
						},
						selectedMessagesMap: newSelectedMessagesMap, // ADDED
						aiError: null,
						isDetailsLoading: false,
						isLoadingAiResponse: false,
						newChatContext: contextForNewChat, // Set the context for the new chat
						rewindTargetMessageId: null, // Clear any rewind state
					};
				});
				logger.info(
					`[aiStore] New chat started. currentChatId is now ${newTempChatId}. Selections for it are cleared.`,
				);
			},

			clearAiError: () => {
				// Use plain set without immer
				set({ aiError: null });
			},

			checkAndReplayPendingChatAction: async () => {
				logger.info("[aiStore] Checking for pending chat action...");
				const pendingActionJSON = localStorage.getItem("pendingAction");
				if (!pendingActionJSON) {
					logger.info("[aiStore] No pending action found.");
					return;
				}

				let pendingAction: PendingAction<ChatApiRequest> | null = null;
				try {
					pendingAction = JSON.parse(pendingActionJSON);
				} catch (e) {
					logger.error(
						"[aiStore] Failed to parse pending action from localStorage.",
						{ error: e },
					);
					localStorage.removeItem("pendingAction"); // Clear invalid item
					return;
				}

				if (
					!pendingAction ||
					typeof pendingAction.body !== "object" ||
					pendingAction.body === null
				) {
					logger.error(
						"[aiStore] Pending action is invalid or body is missing.",
						{ action: pendingAction },
					);
					localStorage.removeItem("pendingAction"); // Clear invalid item
					return;
				}

				// Helper inside checkAndReplayPendingChatAction to add optimistic message for replay
				const addOptimisticMessageForReplay = (
					messageContent: string,
					existingChatId?: string | null,
				): { tempId: string; chatIdForOptimistic: string } => {
					const tempId = `temp-user-${Date.now()}`;
					// If replaying for an existing chat, use its ID. Otherwise, create a temporary one.
					const chatIdForOptimistic =
						existingChatId || `temp-chat-replay-${Date.now()}`;

					const userMsg: ChatMessage = {
						id: tempId,
						chat_id: chatIdForOptimistic,
						user_id:
							useAuthStore.getState().user?.id || "optimistic-user-replay",
						role: "user",
						content: messageContent,
						ai_provider_id: null,
						system_prompt_id: null,
						token_usage: null,
						created_at: new Date(parseInt(tempId.split("-")[2])).toISOString(),
						is_active_in_thread: true,
						updated_at: new Date(parseInt(tempId.split("-")[2])).toISOString(),
						error_type: null,
						response_to_message_id: null,
					};

					set((state) => ({
						messagesByChatId: {
							...state.messagesByChatId,
							[chatIdForOptimistic]: [
								...(state.messagesByChatId[chatIdForOptimistic] || []),
								userMsg,
							],
						},
						// Set currentChatId so selectors can pick up the optimistic message
						currentChatId: chatIdForOptimistic,
					}));
					logger.info(
						"[aiStore] Added optimistic pending message for replay via helper.",
						{ tempId, chatIdForOptimistic },
					);
					return { tempId, chatIdForOptimistic };
				};

<<<<<<< HEAD
				if (
					pendingAction.endpoint === "chat" &&
					pendingAction.method === "POST" &&
					typeof pendingAction.body === "object" &&
					pendingAction.body !== null
				) {
					const token = useAuthStore.getState().session?.access_token;
					if (!token) {
						logger.error(
							"[aiStore] Cannot replay pending action: User is not authenticated (no token).",
						);
						set({
							aiError: "Authentication required to replay pending action.",
						});
						// Do not remove pendingAction here, user might log in.
						return;
					}
=======

                        if (pendingAction.endpoint === 'chat' && pendingAction.method === 'POST' && typeof pendingAction.body === 'object' && pendingAction.body !== null) {
                            const token = useAuthStore.getState().session?.access_token;
                            if (!token) {
                                logger.error('[aiStore] Cannot replay pending action: User is not authenticated (no token).');
                                set({ aiError: 'Authentication required to replay pending action.' });
                                // Do not remove pendingAction here, user might log in.
                                return;
                            }
>>>>>>> aefd5736

					logger.info(
						"[aiStore] Pending chat action is valid and user authenticated. Processing...",
					);
					set({ isLoadingAiResponse: true, aiError: null });

<<<<<<< HEAD
					const messageContent = String(pendingAction.body["message"] || "");
					// Pass the original chatId from the pending action body if it exists
					const originalChatIdFromPendingAction = pendingAction.body["chatId"];
=======
                            const messageContent = String(pendingAction.body['message'] || '');
                            // Pass the original chatId from the pending action body if it exists
                            const originalChatIdFromPendingAction = pendingAction.body['chatId'];
>>>>>>> aefd5736

					const { tempId, chatIdForOptimistic } = addOptimisticMessageForReplay(
						messageContent,
						originalChatIdFromPendingAction,
					);

<<<<<<< HEAD
					try {
						// Ensure the body sent to API matches ChatApiRequest, especially chatId
						const apiRequestBody: ChatApiRequest = {
							message: messageContent,
							providerId: pendingAction.body["providerId"],
							promptId: pendingAction.body["promptId"],
							chatId: originalChatIdFromPendingAction, // Now correctly typed
							organizationId: pendingAction.body["organizationId"],
							// rewindFromMessageId is not typically part of a generic pending action replay for send.
						};
=======
                            try {   
                                // Ensure the body sent to API matches ChatApiRequest, especially chatId
                                const apiRequestBody: ChatApiRequest = {
                                    message: messageContent,
                                    providerId: pendingAction.body['providerId'],
                                    promptId: pendingAction.body['promptId'],
                                    chatId: originalChatIdFromPendingAction, // Now correctly typed
                                    organizationId: pendingAction.body['organizationId'],
                                    // rewindFromMessageId is not typically part of a generic pending action replay for send.
                                };
>>>>>>> aefd5736

						const response: ApiResponse<ChatMessage> = await api.post(
							// Using baseApi.post
							`/${pendingAction.endpoint}`, // Should be '/chat'
							apiRequestBody,
							{ token },
						);

						if (response.error) {
							throw new Error(
								response.error.message || "API returned an error during replay",
							);
						}

<<<<<<< HEAD
						if (response.data) {
							const assistantMessage = response.data;
							set((state) => {
								const actualNewChatId = assistantMessage.chat_id;

								const newMessagesByChatId = { ...state.messagesByChatId };
								let updatedMessagesForChat = [
									...(newMessagesByChatId[chatIdForOptimistic] || []),
								];

								// Update the optimistic user message to 'sent'
								updatedMessagesForChat = updatedMessagesForChat.map((msg) =>
									msg.id === tempId
										? { ...msg, status: "sent", chat_id: actualNewChatId } // Ensure chat_id is updated
										: msg,
								);

								// Add assistant message
								updatedMessagesForChat.push(assistantMessage);

								if (
									chatIdForOptimistic !== actualNewChatId &&
									actualNewChatId &&
									newMessagesByChatId[chatIdForOptimistic]
								) {
									newMessagesByChatId[actualNewChatId] = updatedMessagesForChat;
									delete newMessagesByChatId[chatIdForOptimistic];
								} else {
									if (actualNewChatId) {
										newMessagesByChatId[actualNewChatId] =
											updatedMessagesForChat;
									}
								}

								return {
									messagesByChatId: newMessagesByChatId,
									currentChatId: actualNewChatId, // Update currentChatId to the real one
									isLoadingAiResponse: false,
									aiError: null,
								};
							});
							localStorage.removeItem("pendingAction"); // Clear after successful replay
							logger.info(
								"[aiStore] Pending chat action replayed successfully.",
								{ chatId: assistantMessage.chat_id },
							);
						} else {
							throw new Error(
								"API returned success but no data during replay.",
							);
						}
					} catch (error: unknown) {
						// Make the check more robust, similar to sendMessage
						const isAuthError =
							error instanceof AuthRequiredError ||
							(typeof error === "object" &&
								error !== null &&
								"name" in error &&
								error.name === "AuthRequiredError");
						const errorMessage = isAuthError
							? "Session expired during replay. Please log in again."
							: error instanceof Error
								? error.message
								: String(error);
						logger.error(
							"[aiStore] Error during pending action replay API call:",
							{ error: errorMessage },
						);
						set((state) => {
							const messagesForThisChat =
								state.messagesByChatId[chatIdForOptimistic];
							let updatedMessages = messagesForThisChat
								? [...messagesForThisChat]
								: [];

							if (!isAuthError) {
								// Only set to 'error' if it's NOT an AuthRequiredError
								updatedMessages = updatedMessages.map((msg) =>
									msg.id === tempId
										? { ...msg, status: "error", error_type: "replay_failed" } // Add error status
										: msg,
								);
							}
							// If it is an AuthError, the message status remains pending, which is the desired behavior.

							return {
								isLoadingAiResponse: false,
								aiError: errorMessage,
								messagesByChatId: {
									...state.messagesByChatId,
									[chatIdForOptimistic]: updatedMessages,
								},
							};
						});
						if (isAuthError) {
							// Pending action is kept for next login.
						}
					}
				} else {
					logger.warn(
						"[aiStore] Pending action found, but not a valid chat POST. Ignoring.",
						{ action: pendingAction },
					);
					// Optionally remove if it's clearly malformed and not a chat POST.
					// localStorage.removeItem('pendingAction');
				}
			},
=======
                                if (response.data) {
                                    const assistantMessage = response.data;
                                    set(state => {
                                        const actualNewChatId = assistantMessage.chat_id;
                                        
                                        const newMessagesByChatId = { ...state.messagesByChatId };
                                        let updatedMessagesForChat = [...(newMessagesByChatId[chatIdForOptimistic] || [])];
                                        
                                        // Update the optimistic user message to 'sent'
                                        updatedMessagesForChat = updatedMessagesForChat.map(msg =>
                                            msg.id === tempId
                                                ? { ...msg, status: 'sent', chat_id: actualNewChatId } // Ensure chat_id is updated
                                                : msg
                                        );
                                        
                                        // Add assistant message
                                        updatedMessagesForChat.push(assistantMessage);

                                        if (chatIdForOptimistic !== actualNewChatId && actualNewChatId && newMessagesByChatId[chatIdForOptimistic]) {
                                            newMessagesByChatId[actualNewChatId] = updatedMessagesForChat;
                                            delete newMessagesByChatId[chatIdForOptimistic];
                                        } else {
                                            if (actualNewChatId) {
                                                newMessagesByChatId[actualNewChatId] = updatedMessagesForChat;
                                            }
                                        }

                                        return {
                                            messagesByChatId: newMessagesByChatId,
                                            currentChatId: actualNewChatId, // Update currentChatId to the real one
                                            isLoadingAiResponse: false,
                                            aiError: null,
                                        };
                                    });
                                    localStorage.removeItem('pendingAction'); // Clear after successful replay
                                    logger.info('[aiStore] Pending chat action replayed successfully.', { chatId: assistantMessage.chat_id });
                                } else {
                                    throw new Error('API returned success but no data during replay.');
                                }
                            } catch (error: unknown) {
                                // Make the check more robust, similar to sendMessage
                                const isAuthError = error instanceof AuthRequiredError || 
                                                  (typeof error === 'object' && error !== null && 'name' in error && error.name === 'AuthRequiredError');
                                const errorMessage = isAuthError ? 'Session expired during replay. Please log in again.' 
                                                   : (error instanceof Error ? error.message : String(error));
                                logger.error('[aiStore] Error during pending action replay API call:', { error: errorMessage });
                                set(state => {
                                    const messagesForThisChat = state.messagesByChatId[chatIdForOptimistic];
                                    let updatedMessages = messagesForThisChat ? [...messagesForThisChat] : [];

                                    if (!isAuthError) { // Only set to 'error' if it's NOT an AuthRequiredError
                                        updatedMessages = updatedMessages.map(msg =>
                                            msg.id === tempId
                                                ? { ...msg, status: 'error', error_type: 'replay_failed' } // Add error status
                                                : msg
                                        );
                                    }
                                    // If it is an AuthError, the message status remains pending, which is the desired behavior.
                                    
                                    return {
                                        isLoadingAiResponse: false,
                                        aiError: errorMessage,
                                        messagesByChatId: {
                                            ...state.messagesByChatId,
                                            [chatIdForOptimistic]: updatedMessages,
                                        },
                                    };
                                });
                                if (isAuthError) {
                                    // Pending action is kept for next login.
                                }
                            }
                        } else {
                            logger.warn('[aiStore] Pending action found, but not a valid chat POST. Ignoring.', { action: pendingAction });
                            // Optionally remove if it's clearly malformed and not a chat POST.
                            // localStorage.removeItem('pendingAction');
                        }
                    },
>>>>>>> aefd5736

			deleteChat: async (chatId: string, organizationId?: string | null) => {
				const token = useAuthStore.getState().session?.access_token;
				if (!token) {
					set({ aiError: "Authentication token not found." });
					return;
				}

				set({ aiError: null });

				try {
					const response = await api
						.ai()
						.deleteChat(chatId, token, organizationId);

					if (response.error) {
						throw new Error(response.error.message || "Failed to delete chat");
					}

					set((state) => {
						const newMessagesByChatId = { ...state.messagesByChatId };
						delete newMessagesByChatId[chatId];

						let newChatsByContext = { ...state.chatsByContext };
						if (organizationId) {
							const orgChats = (
								state.chatsByContext.orgs[organizationId] || []
							).filter((c) => c.id !== chatId);
							newChatsByContext = {
								...newChatsByContext,
								orgs: { ...newChatsByContext.orgs, [organizationId]: orgChats },
							};
						} else {
							const personalChats = (
								state.chatsByContext.personal || []
							).filter((c) => c.id !== chatId);
							newChatsByContext = {
								...newChatsByContext,
								personal: personalChats,
							};
						}

						let newCurrentChatId = state.currentChatId;
						if (state.currentChatId === chatId) {
							newCurrentChatId = null;
						}

						return {
							...state,
							messagesByChatId: newMessagesByChatId,
							chatsByContext: newChatsByContext,
							currentChatId: newCurrentChatId,
							aiError: null,
						};
					});

					// Call startNewChat if the deleted chat was active and currentChatId was reset
					// This check ensures startNewChat is called only if the deletion was successful and current chat was indeed the one deleted.
					if (
						get().currentChatId === null &&
						get().messagesByChatId[chatId] === undefined
					) {
						get().startNewChat(null);
					}

					// useAnalyticsStore.getState().trackEvent('chat_deleted', { chat_id: chatId, organization_id: organizationId });
					logger.info("Chat deleted successfully", { chatId, organizationId });
				} catch (error: unknown) {
					const errorMessage =
						error instanceof Error
							? error.message
							: "An unexpected error occurred while deleting the chat.";
					logger.error("Error deleting chat:", {
						chatId,
						organizationId,
						error: errorMessage,
					});
					set({
						aiError: errorMessage,
					});
				}
			},

			prepareRewind: (messageId: string, chatId: string) => {
				set({
					rewindTargetMessageId: messageId,
					currentChatId: chatId, // Ensure the context is set to the chat being rewound
					aiError: null, // Clear any previous errors as we are starting a new action
				});
				logger.info(
					`[rewind] Prepared rewind for messageId: ${messageId} in chatId: ${chatId}`,
				);
			},

			cancelRewindPreparation: () => {
				set({
					rewindTargetMessageId: null,
					// currentChatId remains as is, no need to change it here
				});
				logger.info("[rewind] Canceled rewind preparation.");
			},

			setSelectedProvider: (providerId: string | null) => {
				set({ selectedProviderId: providerId });
				logger.info(`[aiStore] selectedProviderId set to: ${providerId}`);
				_updateChatContextInProfile({ selectedProviderId: providerId });
			},

			setSelectedPrompt: (promptId: string | null) => {
				set({ selectedPromptId: promptId });
				logger.info(`[aiStore] selectedPromptId set to: ${promptId}`);
				_updateChatContextInProfile({ selectedPromptId: promptId });
			},

<<<<<<< HEAD
			// --- Hydration Actions ---
			setChatContextHydrated: (hydrated: boolean) => {
				set({ isChatContextHydrated: hydrated });
			},

			hydrateChatContext: (chatContext: unknown) => {
				if (isChatContextPreferences(chatContext)) {
					logger.info(
						"[aiStore.hydrateChatContext] Hydrating AI context from user profile:",
						{ context: chatContext },
					);
					const { newChatContext, selectedProviderId, selectedPromptId } =
						chatContext;

					set((state) => ({
						...state,
						newChatContext:
							newChatContext !== undefined
								? newChatContext
								: state.newChatContext,
						selectedProviderId:
							selectedProviderId !== undefined
								? selectedProviderId
								: state.selectedProviderId,
						selectedPromptId:
							selectedPromptId !== undefined
								? selectedPromptId
								: state.selectedPromptId,
						isChatContextHydrated: true,
					}));
				} else {
					logger.warn(
						"[aiStore.hydrateChatContext] Received chat context from profile is not valid. Using store defaults.",
						{ receivedContext: chatContext },
					);
					// Still mark as hydrated to prevent re-attempts on every render
					set({ isChatContextHydrated: true });
				}
			},

			resetChatContextToDefaults: () => {
				logger.info(
					"[aiStore.resetChatContextToDefaults] Resetting AI context to initial default values.",
				);
				set((state) => ({
					...state,
					newChatContext: initialAiStateValues.newChatContext,
					selectedProviderId: initialAiStateValues.selectedProviderId,
					selectedPromptId: initialAiStateValues.selectedPromptId,
					isChatContextHydrated: false, // Reset hydration status
				}));
			},
=======
                    // --- Hydration Actions ---
                    setChatContextHydrated: (hydrated: boolean) => {
                        set({ isChatContextHydrated: hydrated });
                    },

                    hydrateChatContext: (chatContext: unknown) => {
                        if (isChatContextPreferences(chatContext)) {
                            logger.info('[aiStore.hydrateChatContext] Hydrating AI context from user profile:', { context: chatContext });
                            const { newChatContext, selectedProviderId, selectedPromptId } = chatContext;
                            
                            set(state => ({
                                ...state,
                                newChatContext: newChatContext !== undefined ? newChatContext : state.newChatContext,
                                selectedProviderId: selectedProviderId !== undefined ? selectedProviderId : state.selectedProviderId,
                                selectedPromptId: selectedPromptId !== undefined ? selectedPromptId : state.selectedPromptId,
                                isChatContextHydrated: true,
                            }));
                        } else {
                            logger.warn('[aiStore.hydrateChatContext] Received chat context from profile is not valid. Using store defaults.', { receivedContext: chatContext });
                            // Still mark as hydrated to prevent re-attempts on every render
                            set({ isChatContextHydrated: true });
                        }
                    },

                    resetChatContextToDefaults: () => {
                        logger.info('[aiStore.resetChatContextToDefaults] Resetting AI context to initial default values.');
                        set(state => ({
                            ...state,
                            newChatContext: initialAiStateValues.newChatContext,
                            selectedProviderId: initialAiStateValues.selectedProviderId,
                            selectedPromptId: initialAiStateValues.selectedPromptId,
                            isChatContextHydrated: false, // Reset hydration status
                        }));
                    },
>>>>>>> aefd5736

			// --- Message Selection Actions ---
			toggleMessageSelection: (chatId: string, messageId: string) => {
				set((state) => {
					const currentSelection =
						state.selectedMessagesMap[chatId]?.[messageId];
					// If undefined (not in map), it defaults to true. So, toggling an undefined (implicitly true) makes it false.
					// If true, toggling makes it false.
					// If false, toggling makes it true.
					// This means: if undefined or true, set to false. Else (if false), set to true.
					// Simplified: new state is !(currentSelection ?? true)
					// Let's follow the plan: "Toggles the boolean value ... Defaults to true if the message isn't in the map."
					// This should mean that if it's not in the map, the value to toggle *from* is effectively false for the purpose of map storage,
					// so the first toggle makes it true.
					// OR, it means the UI considers it true, and a toggle should make it false (explicitly in map).
					// The most straightforward interpretation of "Defaults to true if the message isn't in the map [for the toggle action itself]"
					// is that if it's not there, this action will add it as 'true'.

					const newSelectionState =
						currentSelection === undefined ? true : !currentSelection;

					return {
						selectedMessagesMap: {
							...state.selectedMessagesMap,
							[chatId]: {
								...(state.selectedMessagesMap[chatId] || {}),
								[messageId]: newSelectionState,
							},
						},
					};
				});
			},

			selectAllMessages: (chatId: string) => {
				set((state) => {
					const messagesForChat = state.messagesByChatId[chatId];
					// If no messages are loaded for the chat, we still might want to ensure the map is empty or non-existent for this chat
					// rather than doing nothing, to reflect a "select all" on an empty set.
					// However, the plan says "Iterates through messages for the given chatId (from messagesByChatId)"
					// So, if messagesForChat is undefined/empty, newSelectionsForChat will be empty.
					const newSelectionsForChat: { [messageId: string]: boolean } = {};
					if (messagesForChat) {
						for (const message of messagesForChat) {
							newSelectionsForChat[message.id] = true;
						}
					}

					return {
						selectedMessagesMap: {
							...state.selectedMessagesMap,
							[chatId]: newSelectionsForChat,
						},
					};
				});
			},

			deselectAllMessages: (chatId: string) => {
				set((state) => {
					const messagesForChat = state.messagesByChatId[chatId];
					const newSelectionsForChat: { [messageId: string]: boolean } = {};
					if (messagesForChat) {
						for (const message of messagesForChat) {
							newSelectionsForChat[message.id] = false;
						}
					}
					// If messagesForChat is empty, this will set an empty object for the chat's selections, effectively deselecting all.

					return {
						selectedMessagesMap: {
							...state.selectedMessagesMap,
							[chatId]: newSelectionsForChat,
						},
					};
				});
			},

			clearMessageSelections: (chatId: string) => {
				set((state) => {
					const newSelectedMessagesMap = { ...state.selectedMessagesMap };
					delete newSelectedMessagesMap[chatId];
					logger.info(
						`[aiStore] Cleared message selections for chat ID: ${chatId}`,
					);
					return { selectedMessagesMap: newSelectedMessagesMap };
				});
			},

			// --- Test utility actions (consider moving to a separate test setup file if they grow) ---
			_dangerouslySetStateForTesting: (newState: Partial<AiState>) => {
				if (
					import.meta.env.MODE === "test" ||
					import.meta.env["NODE_ENV"] === "test"
				) {
					set(newState);
				} else {
					logger.warn(
						"[aiStore._dangerouslySetStateForTesting] This function is only available in test environments.",
					);
				}
			},

<<<<<<< HEAD
			// SIMPLIFIED sendMessage ACTION
			sendMessage: async (data: {
				message: string;
				providerId: string;
				promptId: string | null;
				chatId?: string | null;
				contextMessages?: Messages[];
			}) => {
				// --- Create Adapters for Service Dependencies ---
				const authStoreState = useAuthStore.getState();
				const authServiceAdapter: IAuthService = {
					getCurrentUser: () => authStoreState.user,
					getSession: () => authStoreState.session,
					requestLoginNavigation: () => {
						if (authStoreState.navigate) authStoreState.navigate("/login");
					},
				};

				const walletServiceAdapter: IWalletService = {
					getActiveWalletInfo: () =>
						selectActiveChatWalletInfo(useWalletStore.getState()),
				};

				const aiStateServiceAdapter: IAiStateService = {
					getAiState: get,
					setAiState: set,
					addOptimisticUserMessage: get()._addOptimisticUserMessage,
				};

				// --- Prepare parameters for handleSendMessage ---
				const serviceParams: HandleSendMessageServiceParams = {
					data: {
						message: data.message,
						chatId: data.chatId,
						contextMessages: data.contextMessages,
					},
					aiStateService: aiStateServiceAdapter,
					authService: authServiceAdapter,
					walletService: walletServiceAdapter,
					callChatApi: async (
						request: ChatApiRequest,
						options: RequestInit,
					): Promise<ApiResponse<ChatHandlerSuccessResponse>> => {
						const response = await api.ai().sendChatMessage(request, options);
						return response; // No transformation needed - API client now returns the correct type
					},
					logger: logger,
				};
=======
                    // SIMPLIFIED sendMessage ACTION
                    sendMessage: async (data: { message: string; providerId: string; promptId: string | null; chatId?: string | null; contextMessages?: Messages[] }) => {
                        // --- Create Adapters for Service Dependencies ---
                        const authStoreState = useAuthStore.getState();
                        const authServiceAdapter: IAuthService = {
                            getCurrentUser: () => authStoreState.user,
                            getSession: () => authStoreState.session,
                            requestLoginNavigation: () => {
                                if (authStoreState.navigate) authStoreState.navigate('/login');
                            }
                        };

                        const walletServiceAdapter: IWalletService = {
                            getActiveWalletInfo: () => selectActiveChatWalletInfo(useWalletStore.getState(), get().newChatContext)
                        };

                        const aiStateServiceAdapter: IAiStateService = {
                            getAiState: get, 
                            setAiState: set, 
                            addOptimisticUserMessage: get()._addOptimisticUserMessage 
                        };
                        
                        // --- Prepare parameters for handleSendMessage ---
                        const serviceParams: HandleSendMessageServiceParams = {
                            data: {
                                message: data.message,
                                chatId: data.chatId,
                                contextMessages: data.contextMessages,
                            },
                            aiStateService: aiStateServiceAdapter,
                            authService: authServiceAdapter,
                            walletService: walletServiceAdapter,
                            callChatApi: async (request: ChatApiRequest, options: RequestInit): Promise<ApiResponse<ChatHandlerSuccessResponse>> => {
                                const response = await api.ai().sendChatMessage(request, options);
                                return response; // No transformation needed - API client now returns the correct type
                            },
                            logger: logger,
                        };
>>>>>>> aefd5736

				const assistantMessage = await handleSendMessage(serviceParams);

				// --- Post-processing: Wallet Refresh (if needed) ---
				if (assistantMessage) {
					// Only refresh if send was successful
					try {
						const activeWalletInfo = walletServiceAdapter.getActiveWalletInfo(); // Get current info again
						logger.info(
							"[aiStore sendMessage] Triggering wallet refresh after successful message.",
						);
						if (
							activeWalletInfo.type === "organization" &&
							activeWalletInfo.orgId
						) {
							useWalletStore
								.getState()
								.loadOrganizationWallet(activeWalletInfo.orgId);
						} else {
							useWalletStore.getState().loadPersonalWallet();
						}
					} catch (walletError) {
						logger.error(
							"[aiStore sendMessage] Error triggering wallet refresh:",
							{ error: String(walletError) },
						);
					}
				}
				return assistantMessage; // Return the assistant message or null
			},
		};
	},
	// )
	// )
);<|MERGE_RESOLUTION|>--- conflicted
+++ resolved
@@ -4,6 +4,23 @@
 	SystemPrompt,
 	ChatMessage,
 	ChatApiRequest,
+    ApiResponse,
+    PendingAction, // Correctly from @paynless/types
+    AuthRequiredError, // Correctly from @paynless/types
+    Chat,
+    AiState, // Explicitly ensure AiState is imported
+    AiStore, 
+    initialAiStateValues,     // <-- Add this import
+    UserProfileUpdate, // Added for typing the updateProfile payload
+    ChatContextPreferences,
+    UserProfile, // Import UserProfile from @paynless/types
+    Messages,
+    ChatHandlerSuccessResponse, // For casting the api call result type
+    IAuthService,
+    IWalletService,
+    IAiStateService,
+    HandleSendMessageServiceParams,
+} from '@paynless/types' // IMPORT NECESSARY TYPES
 	ApiResponse,
 	PendingAction, // Correctly from @paynless/types
 	AuthRequiredError, // Correctly from @paynless/types
@@ -25,6 +42,11 @@
 // Import api AFTER other local/utility imports but BEFORE code that might use types that cause issues with mocking
 import { api } from "@paynless/api"; // MOVED HERE
 
+import { logger } from '@paynless/utils';
+import { useAuthStore } from './authStore';
+import { useWalletStore } from './walletStore'; // Keep this for getState()
+import { selectActiveChatWalletInfo } from './walletStore.selectors'; // Corrected import path
+import { isChatContextPreferences, isAiProvidersApiResponse, isSystemPromptsApiResponse } from '@paynless/utils';
 import { logger } from "@paynless/utils";
 import { useAuthStore } from "./authStore";
 import { useWalletStore } from "./walletStore"; // Keep this for getState()
@@ -36,7 +58,9 @@
 } from "@paynless/utils";
 
 // Import the new handler function and its required interfaces from ai.SendMessage.ts
-import { handleSendMessage } from "./ai.SendMessage";
+import {
+    handleSendMessage,
+} from './ai.SendMessage';
 
 type ProfileFetchSuccess = {
 	userId: string;
@@ -77,7 +101,6 @@
 					return;
 				}
 
-<<<<<<< HEAD
 				let newChatContextState: ChatContextPreferences = { ...contextUpdate };
 				// Use a more direct type check that TypeScript can reliably analyze
 				if (
@@ -90,16 +113,6 @@
 						...contextUpdate,
 					};
 				}
-=======
-                        let newChatContextState: ChatContextPreferences = { ...contextUpdate };
-                        // Use a more direct type check that TypeScript can reliably analyze
-                        if (typeof profile.chat_context === 'object' && profile.chat_context !== null && !Array.isArray(profile.chat_context)) {
-                            newChatContextState = {
-                                ...(profile.chat_context),
-                                ...contextUpdate,
-                            };
-                        }
->>>>>>> aefd5736
 
 				// Type the payload for updateProfile
 				const profileUpdatePayload: UserProfileUpdate = {
@@ -150,7 +163,6 @@
 				return;
 			}
 
-<<<<<<< HEAD
 			logger.info(
 				"[aiStore._fetchAndStoreUserProfiles] Attempting to fetch profiles for user IDs:",
 				{ userIds: idsToFetch },
@@ -168,21 +180,11 @@
 					)
 					.catch((error: Error): ProfileFetchError => ({ userId, error })),
 			);
-=======
-                    logger.info('[aiStore._fetchAndStoreUserProfiles] Attempting to fetch profiles for user IDs:', { userIds: idsToFetch });
-                    
-                    const profilePromises = idsToFetch.map(userId => 
-                        api.users().getProfile(userId)
-                            .then((response: ApiResponse<UserProfile>): ProfileFetchSuccess => ({ userId, response }))
-                            .catch((error: Error): ProfileFetchError => ({ userId, error }))
-                    );
->>>>>>> aefd5736
 
 			const results = await Promise.allSettled(profilePromises);
 			const newProfilesMap: { [userId: string]: UserProfile } = {};
 			let successfullyFetchedCount = 0;
 
-<<<<<<< HEAD
 			results.forEach((result) => {
 				if (result.status === "fulfilled") {
 					const value = result.value;
@@ -229,35 +231,6 @@
 					);
 				}
 			});
-=======
-                    results.forEach(result => {
-                        if (result.status === 'fulfilled') {
-                            const value = result.value;
-                            // This is a type guard to differentiate between success and error shapes
-                            if ('error' in value) {
-                                logger.warn(`[aiStore._fetchAndStoreUserProfiles] Error fetching profile for user ${value.userId} (caught by promise.catch):`, { error: value.error });
-                            } else {
-                                const { userId, response } = value;
-                                if (response.data && !response.error) {
-                                    newProfilesMap[userId] = response.data;
-                                    successfullyFetchedCount++;
-                                } else if (response.error) {
-                                    logger.warn(`[aiStore._fetchAndStoreUserProfiles] API error fetching profile for user ${userId} (RLS denial or other server error):`, { 
-                                        status: response.status, 
-                                        errorCode: response.error.code, 
-                                        errorMessage: response.error.message 
-                                    });
-                                } else {
-                                    logger.warn(`[aiStore._fetchAndStoreUserProfiles] Unexpected empty response or structure for user ${userId}.`, { response });
-                                }
-                            }
-                        } else { // result.status === 'rejected'
-                            const reason = result.reason;
-                            const userId = (reason && typeof reason === 'object' && 'userId' in reason && typeof reason.userId === 'string') ? reason.userId : 'unknown';
-                            logger.error(`[aiStore._fetchAndStoreUserProfiles] Promise rejected while fetching profile for user ${userId}:`, { reason });
-                        }
-                    });
->>>>>>> aefd5736
 
 			if (successfullyFetchedCount > 0) {
 				set((state) => ({
@@ -387,7 +360,6 @@
 				return { tempId, chatIdUsed, createdTimestamp };
 			},
 
-<<<<<<< HEAD
 			setContinueUntilComplete: (shouldContinue: boolean) => {
 				set({ continueUntilComplete: shouldContinue });
 				logger.info(
@@ -462,66 +434,6 @@
 								{ data: promptsResponse.data },
 							);
 						}
-=======
-                    setContinueUntilComplete: (shouldContinue: boolean) => {
-                        set({ continueUntilComplete: shouldContinue });
-                        logger.info(`[aiStore.setContinueUntilComplete] Set continueUntilComplete to: ${shouldContinue}`);
-                    },
-
-                    // --- Public Action Definitions ---
-                    setNewChatContext: (contextId: string | null) => {
-                        set({ newChatContext: contextId });
-                        logger.info(`[aiStore] newChatContext set to: ${contextId}`);
-                        _updateChatContextInProfile({ newChatContext: contextId });
-                    },
-                    loadAiConfig: async () => {
-                        logger.info('Loading AI config...');
-                        set({ isConfigLoading: true, aiError: null }); 
-                        try {
-                            const [providersResponse, promptsResponse] = await Promise.all([
-                                api.ai().getAiProviders(),
-                                api.ai().getSystemPrompts(),
-                            ]);
-
-                            if (providersResponse.error || promptsResponse.error) {
-                                const errorMessages: string[] = [];
-                                if (providersResponse.error) {
-                                    errorMessages.push(providersResponse.error?.message || 'Failed to load AI providers.');
-                                }
-                                if (promptsResponse.error) {
-                                    errorMessages.push(promptsResponse.error?.message || 'Failed to load system prompts.');
-                                }
-                                const errorMessage = errorMessages.join(' ');
-                                logger.error('[aiStore] Error loading AI config:', { message: errorMessage });
-                                set({ 
-                                    isConfigLoading: false, 
-                                    aiError: errorMessage,
-                                    availableProviders: [],
-                                    availablePrompts: [],
-                                });
-                                return;
-                            }
-
-                            let loadedProviders: AiProvider[] = [];
-                            let loadedPrompts: SystemPrompt[] = [];
-
-                            try {
-                                if (isAiProvidersApiResponse(providersResponse.data)) {
-                                    loadedProviders = providersResponse.data.providers;
-                                } else if (Array.isArray(providersResponse.data)) {
-                                    loadedProviders = providersResponse.data;
-                                } else {
-                                    logger.warn('[aiStore] Providers response data is not in the expected array format.', { data: providersResponse.data });
-                                }
-                                
-                                if (isSystemPromptsApiResponse(promptsResponse.data)) {
-                                    loadedPrompts = promptsResponse.data.prompts;
-                                } else if (Array.isArray(promptsResponse.data)) {
-                                    loadedPrompts = promptsResponse.data;
-                                } else {
-                                    logger.warn('[aiStore] Prompts response data is not in the expected array format.', { data: promptsResponse.data });
-                                }
->>>>>>> aefd5736
 
 						logger.info("[aiStore] Initial loadedProviders from API:", {
 							count: loadedProviders.length,
@@ -538,7 +450,6 @@
 							);
 							const originalProviderNames = loadedProviders.map((p) => p.name); // For logging before filter
 
-<<<<<<< HEAD
 							loadedProviders = loadedProviders.filter((provider) => {
 								const isDummy =
 									provider.name &&
@@ -575,32 +486,6 @@
 							isConfigLoading: false,
 						});
 					}
-=======
-                                    loadedProviders = loadedProviders.filter(provider => {
-                                        const isDummy = provider.name && provider.name.toLowerCase().includes('dummy');
-                                        if (isDummy) {
-                                            logger.info(`[aiStore] Identified dummy provider for filtering: name="${provider.name}"`);
-                                        }
-                                        return !isDummy;
-                                    });
-                                    logger.info(`[aiStore] Providers after filtering: count=${loadedProviders.length}`, {
-                                        providerNamesAfter: loadedProviders.map(p => p.name),
-                                        providerNamesBefore: originalProviderNames
-                                    });
-                                } else {
-                                    logger.info(`[aiStore] MODE is "${import.meta.env.MODE}", skipping dummy provider filter.`);
-                                }
-                            } catch (error: unknown) {
-                                const errorMessage = error instanceof Error ? error.message : 'An unknown error occurred while loading AI configuration.';
-                                logger.error('Error loading AI config:', { error: errorMessage });
-                                set({
-                                    availableProviders: [], 
-                                    availablePrompts: [],  
-                                    aiError: errorMessage,
-                                    isConfigLoading: false,
-                                });
-                            }
->>>>>>> aefd5736
 
 					set({
 						availableProviders: loadedProviders,
@@ -1027,7 +912,6 @@
 					return { tempId, chatIdForOptimistic };
 				};
 
-<<<<<<< HEAD
 				if (
 					pendingAction.endpoint === "chat" &&
 					pendingAction.method === "POST" &&
@@ -1045,39 +929,34 @@
 						// Do not remove pendingAction here, user might log in.
 						return;
 					}
-=======
-
-                        if (pendingAction.endpoint === 'chat' && pendingAction.method === 'POST' && typeof pendingAction.body === 'object' && pendingAction.body !== null) {
-                            const token = useAuthStore.getState().session?.access_token;
-                            if (!token) {
-                                logger.error('[aiStore] Cannot replay pending action: User is not authenticated (no token).');
-                                set({ aiError: 'Authentication required to replay pending action.' });
-                                // Do not remove pendingAction here, user might log in.
-                                return;
-                            }
->>>>>>> aefd5736
 
 					logger.info(
 						"[aiStore] Pending chat action is valid and user authenticated. Processing...",
 					);
 					set({ isLoadingAiResponse: true, aiError: null });
 
-<<<<<<< HEAD
+                            const messageContent = String(pendingAction.body['message'] || '');
+                            // Pass the original chatId from the pending action body if it exists
+                            const originalChatIdFromPendingAction = pendingAction.body['chatId'];
 					const messageContent = String(pendingAction.body["message"] || "");
 					// Pass the original chatId from the pending action body if it exists
 					const originalChatIdFromPendingAction = pendingAction.body["chatId"];
-=======
-                            const messageContent = String(pendingAction.body['message'] || '');
-                            // Pass the original chatId from the pending action body if it exists
-                            const originalChatIdFromPendingAction = pendingAction.body['chatId'];
->>>>>>> aefd5736
 
 					const { tempId, chatIdForOptimistic } = addOptimisticMessageForReplay(
 						messageContent,
 						originalChatIdFromPendingAction,
 					);
 
-<<<<<<< HEAD
+                            try {   
+                                // Ensure the body sent to API matches ChatApiRequest, especially chatId
+                                const apiRequestBody: ChatApiRequest = {
+                                    message: messageContent,
+                                    providerId: pendingAction.body['providerId'],
+                                    promptId: pendingAction.body['promptId'],
+                                    chatId: originalChatIdFromPendingAction, // Now correctly typed
+                                    organizationId: pendingAction.body['organizationId'],
+                                    // rewindFromMessageId is not typically part of a generic pending action replay for send.
+                                };
 					try {
 						// Ensure the body sent to API matches ChatApiRequest, especially chatId
 						const apiRequestBody: ChatApiRequest = {
@@ -1088,18 +967,6 @@
 							organizationId: pendingAction.body["organizationId"],
 							// rewindFromMessageId is not typically part of a generic pending action replay for send.
 						};
-=======
-                            try {   
-                                // Ensure the body sent to API matches ChatApiRequest, especially chatId
-                                const apiRequestBody: ChatApiRequest = {
-                                    message: messageContent,
-                                    providerId: pendingAction.body['providerId'],
-                                    promptId: pendingAction.body['promptId'],
-                                    chatId: originalChatIdFromPendingAction, // Now correctly typed
-                                    organizationId: pendingAction.body['organizationId'],
-                                    // rewindFromMessageId is not typically part of a generic pending action replay for send.
-                                };
->>>>>>> aefd5736
 
 						const response: ApiResponse<ChatMessage> = await api.post(
 							// Using baseApi.post
@@ -1114,7 +981,6 @@
 							);
 						}
 
-<<<<<<< HEAD
 						if (response.data) {
 							const assistantMessage = response.data;
 							set((state) => {
@@ -1222,86 +1088,6 @@
 					// localStorage.removeItem('pendingAction');
 				}
 			},
-=======
-                                if (response.data) {
-                                    const assistantMessage = response.data;
-                                    set(state => {
-                                        const actualNewChatId = assistantMessage.chat_id;
-                                        
-                                        const newMessagesByChatId = { ...state.messagesByChatId };
-                                        let updatedMessagesForChat = [...(newMessagesByChatId[chatIdForOptimistic] || [])];
-                                        
-                                        // Update the optimistic user message to 'sent'
-                                        updatedMessagesForChat = updatedMessagesForChat.map(msg =>
-                                            msg.id === tempId
-                                                ? { ...msg, status: 'sent', chat_id: actualNewChatId } // Ensure chat_id is updated
-                                                : msg
-                                        );
-                                        
-                                        // Add assistant message
-                                        updatedMessagesForChat.push(assistantMessage);
-
-                                        if (chatIdForOptimistic !== actualNewChatId && actualNewChatId && newMessagesByChatId[chatIdForOptimistic]) {
-                                            newMessagesByChatId[actualNewChatId] = updatedMessagesForChat;
-                                            delete newMessagesByChatId[chatIdForOptimistic];
-                                        } else {
-                                            if (actualNewChatId) {
-                                                newMessagesByChatId[actualNewChatId] = updatedMessagesForChat;
-                                            }
-                                        }
-
-                                        return {
-                                            messagesByChatId: newMessagesByChatId,
-                                            currentChatId: actualNewChatId, // Update currentChatId to the real one
-                                            isLoadingAiResponse: false,
-                                            aiError: null,
-                                        };
-                                    });
-                                    localStorage.removeItem('pendingAction'); // Clear after successful replay
-                                    logger.info('[aiStore] Pending chat action replayed successfully.', { chatId: assistantMessage.chat_id });
-                                } else {
-                                    throw new Error('API returned success but no data during replay.');
-                                }
-                            } catch (error: unknown) {
-                                // Make the check more robust, similar to sendMessage
-                                const isAuthError = error instanceof AuthRequiredError || 
-                                                  (typeof error === 'object' && error !== null && 'name' in error && error.name === 'AuthRequiredError');
-                                const errorMessage = isAuthError ? 'Session expired during replay. Please log in again.' 
-                                                   : (error instanceof Error ? error.message : String(error));
-                                logger.error('[aiStore] Error during pending action replay API call:', { error: errorMessage });
-                                set(state => {
-                                    const messagesForThisChat = state.messagesByChatId[chatIdForOptimistic];
-                                    let updatedMessages = messagesForThisChat ? [...messagesForThisChat] : [];
-
-                                    if (!isAuthError) { // Only set to 'error' if it's NOT an AuthRequiredError
-                                        updatedMessages = updatedMessages.map(msg =>
-                                            msg.id === tempId
-                                                ? { ...msg, status: 'error', error_type: 'replay_failed' } // Add error status
-                                                : msg
-                                        );
-                                    }
-                                    // If it is an AuthError, the message status remains pending, which is the desired behavior.
-                                    
-                                    return {
-                                        isLoadingAiResponse: false,
-                                        aiError: errorMessage,
-                                        messagesByChatId: {
-                                            ...state.messagesByChatId,
-                                            [chatIdForOptimistic]: updatedMessages,
-                                        },
-                                    };
-                                });
-                                if (isAuthError) {
-                                    // Pending action is kept for next login.
-                                }
-                            }
-                        } else {
-                            logger.warn('[aiStore] Pending action found, but not a valid chat POST. Ignoring.', { action: pendingAction });
-                            // Optionally remove if it's clearly malformed and not a chat POST.
-                            // localStorage.removeItem('pendingAction');
-                        }
-                    },
->>>>>>> aefd5736
 
 			deleteChat: async (chatId: string, organizationId?: string | null) => {
 				const token = useAuthStore.getState().session?.access_token;
@@ -1416,7 +1202,6 @@
 				_updateChatContextInProfile({ selectedPromptId: promptId });
 			},
 
-<<<<<<< HEAD
 			// --- Hydration Actions ---
 			setChatContextHydrated: (hydrated: boolean) => {
 				set({ isChatContextHydrated: hydrated });
@@ -1469,42 +1254,6 @@
 					isChatContextHydrated: false, // Reset hydration status
 				}));
 			},
-=======
-                    // --- Hydration Actions ---
-                    setChatContextHydrated: (hydrated: boolean) => {
-                        set({ isChatContextHydrated: hydrated });
-                    },
-
-                    hydrateChatContext: (chatContext: unknown) => {
-                        if (isChatContextPreferences(chatContext)) {
-                            logger.info('[aiStore.hydrateChatContext] Hydrating AI context from user profile:', { context: chatContext });
-                            const { newChatContext, selectedProviderId, selectedPromptId } = chatContext;
-                            
-                            set(state => ({
-                                ...state,
-                                newChatContext: newChatContext !== undefined ? newChatContext : state.newChatContext,
-                                selectedProviderId: selectedProviderId !== undefined ? selectedProviderId : state.selectedProviderId,
-                                selectedPromptId: selectedPromptId !== undefined ? selectedPromptId : state.selectedPromptId,
-                                isChatContextHydrated: true,
-                            }));
-                        } else {
-                            logger.warn('[aiStore.hydrateChatContext] Received chat context from profile is not valid. Using store defaults.', { receivedContext: chatContext });
-                            // Still mark as hydrated to prevent re-attempts on every render
-                            set({ isChatContextHydrated: true });
-                        }
-                    },
-
-                    resetChatContextToDefaults: () => {
-                        logger.info('[aiStore.resetChatContextToDefaults] Resetting AI context to initial default values.');
-                        set(state => ({
-                            ...state,
-                            newChatContext: initialAiStateValues.newChatContext,
-                            selectedProviderId: initialAiStateValues.selectedProviderId,
-                            selectedPromptId: initialAiStateValues.selectedPromptId,
-                            isChatContextHydrated: false, // Reset hydration status
-                        }));
-                    },
->>>>>>> aefd5736
 
 			// --- Message Selection Actions ---
 			toggleMessageSelection: (chatId: string, messageId: string) => {
@@ -1606,7 +1355,6 @@
 				}
 			},
 
-<<<<<<< HEAD
 			// SIMPLIFIED sendMessage ACTION
 			sendMessage: async (data: {
 				message: string;
@@ -1625,10 +1373,9 @@
 					},
 				};
 
-				const walletServiceAdapter: IWalletService = {
-					getActiveWalletInfo: () =>
-						selectActiveChatWalletInfo(useWalletStore.getState()),
-				};
+                        const walletServiceAdapter: IWalletService = {
+                            getActiveWalletInfo: () => selectActiveChatWalletInfo(useWalletStore.getState(), get().newChatContext)
+                        };
 
 				const aiStateServiceAdapter: IAiStateService = {
 					getAiState: get,
@@ -1655,46 +1402,6 @@
 					},
 					logger: logger,
 				};
-=======
-                    // SIMPLIFIED sendMessage ACTION
-                    sendMessage: async (data: { message: string; providerId: string; promptId: string | null; chatId?: string | null; contextMessages?: Messages[] }) => {
-                        // --- Create Adapters for Service Dependencies ---
-                        const authStoreState = useAuthStore.getState();
-                        const authServiceAdapter: IAuthService = {
-                            getCurrentUser: () => authStoreState.user,
-                            getSession: () => authStoreState.session,
-                            requestLoginNavigation: () => {
-                                if (authStoreState.navigate) authStoreState.navigate('/login');
-                            }
-                        };
-
-                        const walletServiceAdapter: IWalletService = {
-                            getActiveWalletInfo: () => selectActiveChatWalletInfo(useWalletStore.getState(), get().newChatContext)
-                        };
-
-                        const aiStateServiceAdapter: IAiStateService = {
-                            getAiState: get, 
-                            setAiState: set, 
-                            addOptimisticUserMessage: get()._addOptimisticUserMessage 
-                        };
-                        
-                        // --- Prepare parameters for handleSendMessage ---
-                        const serviceParams: HandleSendMessageServiceParams = {
-                            data: {
-                                message: data.message,
-                                chatId: data.chatId,
-                                contextMessages: data.contextMessages,
-                            },
-                            aiStateService: aiStateServiceAdapter,
-                            authService: authServiceAdapter,
-                            walletService: walletServiceAdapter,
-                            callChatApi: async (request: ChatApiRequest, options: RequestInit): Promise<ApiResponse<ChatHandlerSuccessResponse>> => {
-                                const response = await api.ai().sendChatMessage(request, options);
-                                return response; // No transformation needed - API client now returns the correct type
-                            },
-                            logger: logger,
-                        };
->>>>>>> aefd5736
 
 				const assistantMessage = await handleSendMessage(serviceParams);
 
