--- conflicted
+++ resolved
@@ -139,25 +139,11 @@
          const nonChatPendingActionJson = JSON.stringify(nonChatPendingActionData);
 
           beforeEach(() => {
-<<<<<<< HEAD
             // Mock localStorage
             getItemSpy = vi.spyOn(Storage.prototype, 'getItem');
             removeItemSpy = vi.spyOn(Storage.prototype, 'removeItem');
             setItemSpy = vi.spyOn(Storage.prototype, 'setItem');
-=======
-            // FIX: Use vi.stubGlobal for sessionStorage in this block
-            const storageCache: Record<string, string> = {};
-            mockSessionGetItem = vi.fn((key: string) => storageCache[key] || null);
-            mockSessionSetItem = vi.fn((key: string, value: string) => { storageCache[key] = value; });
-            mockSessionRemoveItem = vi.fn((key: string) => { delete storageCache[key]; });
-            vi.stubGlobal('sessionStorage', {
-                getItem: mockSessionGetItem,
-                setItem: mockSessionSetItem,
-                removeItem: mockSessionRemoveItem,
-                clear: vi.fn(() => { Object.keys(storageCache).forEach(key => delete storageCache[key]); }),
-            });
-
->>>>>>> 88d238e5
+
             // Mock api.post
             apiPostSpy = vi.spyOn(api, 'post');
              // Use a local mock for navigation
@@ -205,13 +191,9 @@
                 chatPendingActionData.body,
                 { token: mockRegisterData.session.access_token } // Use token from register response
             );
-<<<<<<< HEAD
             // Assert localStorage.setItem for redirect ID
             expect(setItemSpy).toHaveBeenCalledWith('loadChatIdOnRedirect', mockChatId);
-=======
-            // Assert sessionStorage.setItem for redirect ID
-            expect(mockSessionSetItem).toHaveBeenCalledWith('loadChatIdOnRedirect', mockChatId);
->>>>>>> 88d238e5
+
 
             // Assert navigation to specific path from pending action
             expect(localMockNavigate).toHaveBeenCalledTimes(1);
@@ -244,14 +226,9 @@
                 chatPendingActionData.body,
                 { token: mockRegisterData.session.access_token }
             );
-<<<<<<< HEAD
             // Assert localStorage.setItem for redirect ID was NOT called
             expect(setItemSpy).not.toHaveBeenCalledWith('loadChatIdOnRedirect', expect.anything());
-=======
-            // Assert sessionStorage.setItem for redirect ID was NOT called
-            expect(mockSessionSetItem).not.toHaveBeenCalledWith('loadChatIdOnRedirect', expect.anything());
->>>>>>> 88d238e5
-
+           
             // Assert navigation still goes to the returnPath from pending action
             expect(localMockNavigate).toHaveBeenCalledTimes(1);
             expect(localMockNavigate).toHaveBeenCalledWith(chatPendingActionData.returnPath); // Should still be '/chat'
@@ -288,13 +265,8 @@
                  nonChatPendingActionData.body,
                  { token: mockRegisterData.session.access_token }
              );
-<<<<<<< HEAD
              // Assert localStorage.setItem for redirect ID was NOT called
              expect(setItemSpy).not.toHaveBeenCalledWith('loadChatIdOnRedirect', expect.anything());
-=======
-             // Assert sessionStorage.setItem for redirect ID was NOT called
-             expect(mockSessionSetItem).not.toHaveBeenCalledWith('loadChatIdOnRedirect', expect.anything());
->>>>>>> 88d238e5
 
              // Assert navigation to specific path from non-chat pending action
              expect(localMockNavigate).toHaveBeenCalledTimes(1);
@@ -310,7 +282,6 @@
              // Act
              await useAuthStore.getState().register(mockRegisterData.email, mockRegisterData.password);
 
-<<<<<<< HEAD
             // Assert
             expect(getItemSpy).toHaveBeenCalledWith('pendingAction');
             expect(removeItemSpy).not.toHaveBeenCalled(); // Should not remove if parse fails
@@ -322,19 +293,6 @@
             expect(localMockNavigate).toHaveBeenCalledWith('dashboard');
             // Should log an error
             expect(logErrorSpy).toHaveBeenCalledWith("Error processing pending action after registration:", expect.objectContaining({
-=======
-             // Assert
-             expect(mockSessionGetItem).toHaveBeenCalledWith('pendingAction');
-             expect(mockSessionRemoveItem).not.toHaveBeenCalled(); // Should not remove if parse fails
-             expect(apiPostSpy).toHaveBeenCalledTimes(1); // Only register call
-             // Assert sessionStorage.setItem was NOT called for redirect ID
-             expect(mockSessionSetItem).not.toHaveBeenCalledWith('loadChatIdOnRedirect', expect.anything());
-             // Should navigate to default dashboard path
-             expect(localMockNavigate).toHaveBeenCalledTimes(1);
-             expect(localMockNavigate).toHaveBeenCalledWith('/dashboard');
-             // Should log an error
-             expect(logErrorSpy).toHaveBeenCalledWith("Error processing pending action after registration:", expect.objectContaining({
->>>>>>> 88d238e5
                 error: expect.any(String) // Check if error property is a string
              }));
          });
