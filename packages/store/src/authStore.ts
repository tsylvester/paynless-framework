import { create } from 'zustand';
import { AuthStore as AuthStoreType, AuthResponse, User, Session, UserProfile, UserProfileUpdate, ApiResponse } from '@paynless/types';
import { logger } from '@paynless/utils';
import { persist } from 'zustand/middleware';
import { api } from '@paynless/api-client';
import { analytics } from '@paynless/analytics-client';

// Define the structure of the response from the refresh endpoint
interface RefreshResponse {
  session: Session | null;
  user: User | null;
  profile: UserProfile | null;
}

// Placeholder navigate function type
type NavigateFunction = (path: string) => void;

// Helper function type for replay logic
type CheckAndReplayFunction = (token: string, specifiedReturnPath?: string) => Promise<boolean>;

export const useAuthStore = create<AuthStoreType & { _checkAndReplayPendingAction: CheckAndReplayFunction }>()(
  persist(
    (set, get) => ({
      user: null,
      session: null,
      profile: null,
      isLoading: true, // Start true until initialize runs
      error: null,
      navigate: null as NavigateFunction | null,

      // Action to inject the navigate function from the app
      setNavigate: (navigateFn: NavigateFunction) => set({ navigate: navigateFn }),

      setUser: (user: User | null) => set({ user }),
      
      setSession: (session: Session | null) => set({ session }),
      
      setProfile: (profile: UserProfile | null) => set({ profile }),
      
      setIsLoading: (isLoading: boolean) => set({ isLoading }),
      
      setError: (error: Error | null) => set({ error }),
      
      login: async (email: string, password: string): Promise<User | null> => {
        set({ isLoading: true, error: null });
        try {
          const response = await api.post<AuthResponse, {email: string, password: string}>(
            'login',
            { email, password } 
          );
          
          if (!response.error && response.data) {
              const authData = response.data;
              set({
                user: authData.user,
                session: authData.session,
                profile: authData.profile,
                isLoading: false,
                error: null,
              });

              // ---> Identify user for analytics <---
              if (authData.user?.id) {
                  analytics.identify(authData.user.id, { email: authData.user.email });
              }

              // ---> Phase 3: Check for and replay pending action <---
              let navigated = false; // Flag to track if we navigated due to pending action
              try {
                  const pendingActionJson = localStorage.getItem('pendingAction');
                  if (pendingActionJson) {
                      logger.info('Found pending action after login. Attempting replay...');
                      
                      const pendingAction = JSON.parse(pendingActionJson);
                      localStorage.removeItem('pendingAction'); // Clear AFTER parse
                      
                      const { endpoint, method, body, returnPath } = pendingAction;
                      const newToken = authData.session?.access_token;
      
                      if (endpoint && method && newToken) {
                           logger.info(`Replaying action: ${method} ${endpoint}`, { body });
                           let replayResponse: ApiResponse<unknown>; // Use unknown for generic replay
                           
                           switch (method.toUpperCase()) {
                               case 'POST':
                                   replayResponse = await api.post(endpoint, body ?? {}, { token: newToken });
                                   break;
                               case 'PUT':
                                   replayResponse = await api.put(endpoint, body ?? {}, { token: newToken });
                                   break;
                               case 'DELETE':
                                   replayResponse = await api.delete(endpoint, { token: newToken });
                                   break;
                               case 'GET':
                                   replayResponse = await api.get(endpoint, { token: newToken });
                                   break;
                               default:
                                   logger.error('Unsupported method in pending action replay:', { method });
                                   replayResponse = { status: 0, error: { code: 'UNSUPPORTED_METHOD', message: 'Unsupported replay method' } }; 
                           }
      
                           if (replayResponse.error) {
                               logger.error('Error replaying pending action:', { 
                                   status: replayResponse.status,
                                   error: replayResponse.error 
                               });
                           } else {
                               logger.info('[AuthStore] Successfully replayed pending action.', { status: replayResponse.status });
                               
                               // Check if it was the chat endpoint and data has chat_id
                               if ((endpoint === 'chat') && 
                                   method.toUpperCase() === 'POST' && 
                                   replayResponse.data && 
                                   typeof (replayResponse.data as any).chat_id === 'string') {
                                   const chatId = (replayResponse.data as any).chat_id;
                                   logger.info(`Chat action replayed successfully, storing chatId ${chatId} for redirect.`);
                                   try {
                                       localStorage.setItem('loadChatIdOnRedirect', chatId);
                                   } catch (e: unknown) {
                                       logger.error('Failed to set loadChatIdOnRedirect in localStorage:', { 
                                           error: e instanceof Error ? e.message : String(e) 
                                       });
                                   }
                               }
                           }
      
                           // Navigate to original path if possible
                           const navigate = get().navigate;
                           if (navigate && returnPath) {
                               logger.info(`Replay complete, navigating to original path: ${returnPath}`);
                               navigate(returnPath);
                               navigated = true;
                           } else {
                               logger.warn('Could not navigate to returnPath after replay.', { hasNavigate: !!navigate, returnPath });
                           }
                      } else {
                          logger.error('Invalid pending action data found:', { pendingAction });
                      }
                  }
              } catch (e) {
                  const errorMsg = e instanceof Error ? e.message : String(e);
                  logger.error('Error processing pending action after login:', { error: errorMsg });
              }
      
              // Navigate to dashboard only if we didn't navigate based on returnPath
              if (!navigated) {
                  const navigate = get().navigate;
                  if (navigate) {
                    logger.info('Login successful (no pending action/navigation), navigating to dashboard.');
                    navigate('dashboard');
                  } else {
                    logger.warn('Login successful but navigate function not set in store.');
                  }
              }
      
              return authData.user ?? null;
          } else {
              const errorMessage = response.error?.message || 'Login failed without specific error';
              throw new Error(errorMessage);
          }
        } catch (error) {
          const finalError = error instanceof Error ? error : new Error('Unknown login error');
          logger.error('Login error in store', { message: finalError.message });
          set({
            isLoading: false,
            error: finalError,
            user: null, session: null, profile: null
          });
          return null;
        }
      },
            
      register: async (email: string, password: string): Promise<User | null> => {
        set({ isLoading: true, error: null });
        try {
          const response = await api.post<AuthResponse, {email: string, password: string}>(
            'register', 
            { email, password }
          );
          
          if (!response.error && response.data) {
              const authData = response.data;
              set({
                user: authData.user,
                session: authData.session,
                profile: null,
                isLoading: false,
                error: null,
              });

              // ---> Identify user for analytics <---
              if (authData.user?.id) {
                  analytics.identify(authData.user.id, { email: authData.user.email });
              }

              // ---> Phase 3: Check for and replay pending action (Register) <---
              let navigated = false; // Flag to track if we navigated due to pending action
              try {
                  const pendingActionJson = localStorage.getItem('pendingAction');
                  if (pendingActionJson) {
                      logger.info('Found pending action after registration. Attempting replay...');
                      
                      const pendingAction = JSON.parse(pendingActionJson);
                      localStorage.removeItem('pendingAction');
                      
                      const { endpoint, method, body, returnPath } = pendingAction;
                      const newToken = authData.session?.access_token;
      
                      if (endpoint && method && newToken) {
                           logger.info(`Replaying action: ${method} ${endpoint}`, { body });
                           let replayResponse: ApiResponse<unknown> = await (async () => {
                               switch (method.toUpperCase()) {
                                   case 'POST': return await api.post(endpoint, body ?? {}, { token: newToken });
                                   case 'PUT': return await api.put(endpoint, body ?? {}, { token: newToken });
                                   case 'DELETE': return await api.delete(endpoint, { token: newToken });
                                   case 'GET': return await api.get(endpoint, { token: newToken });
                                   default:
                                       logger.error('Unsupported method in pending action replay:', { method });
                                       return { status: 0, error: { code: 'UNSUPPORTED_METHOD', message: 'Unsupported replay method' } }; 
                               }
                           })();
      
                           if (replayResponse.error) {
                               logger.error('Error replaying pending action:', { status: replayResponse.status, error: replayResponse.error });
                           } else {
                               logger.info('[AuthStore] Successfully replayed pending action.', { status: replayResponse.status });
                               
                               // Check if it was the chat endpoint and data has chat_id
<<<<<<< HEAD
                               if (endpoint === 'chat' && method.toUpperCase() === 'POST' && replayResponse.data && typeof (replayResponse.data as any).chat_id === 'string') {
                                   const chatId = (replayResponse.data as any).chat_id;
=======

                               if ((endpoint === 'chat') && 
                                   method.toUpperCase() === 'POST' && 
                                   replayResponse.data && 
                                   typeof (replayResponse.data as any).chat_id === 'string') {

                                 const chatId = (replayResponse.data as any).chat_id;
>>>>>>> 692e4d90
                                   logger.info(`Chat action replayed successfully, storing chatId ${chatId} for redirect.`);
                                   try {
                                       localStorage.setItem('loadChatIdOnRedirect', chatId);
                                   } catch (e: unknown) {
                                       logger.error('Failed to set loadChatIdOnRedirect in localStorage:', { 
                                           error: e instanceof Error ? e.message : String(e) 
                                       });
                                   }
                               }
                           }
      
                           const navigate = get().navigate;
                           if (navigate && returnPath) {
                               logger.info(`Replay complete, navigating to original path: ${returnPath}`);
                               navigate(returnPath);
                               navigated = true;
                           } else {
                               logger.warn('Could not navigate to returnPath after replay.', { hasNavigate: !!navigate, returnPath });
                           }
                      } else {
                          logger.error('Invalid pending action data found:', { pendingAction });
                      }
                  } else {
                     logger.info('No pending action found after registration.');
                  }
              } catch (e) {
                  const errorMsg = e instanceof Error ? e.message : String(e);
                  logger.error('Error processing pending action after registration:', { error: errorMsg });
              }
      
              // Use the navigate function if available AND if we didn't navigate via returnPath
              if (!navigated) {
                 const navigate = get().navigate;
                 if (navigate) {
                     logger.info('Registration successful (no pending action/navigation), navigating to dashboard.');
                     navigate('dashboard');
                 } else {
                     logger.warn('Registration successful but navigate function not set in store.');
                 }
              }
              
              return authData.user ?? null;
          } else {
               const errorMessage = response.error?.message || 'Registration failed';
               throw new Error(errorMessage);
          }
        } catch (error) {
          const finalError = error instanceof Error ? error : new Error('Unknown registration error');
          logger.error('Register error in store', { message: finalError.message });
          set({ isLoading: false, error: finalError, user: null, session: null, profile: null });
          return null;
        }
      },
            
      logout: async () => {
        // ---> Reset analytics user <---
        analytics.reset(); 
        
        const token = get().session?.access_token;
        
        if (token) {
             set({ isLoading: true, error: null }); 
             try {
                await api.post('logout', {}, { token }); 
                logger.info('AuthStore: Logout API call successful.');
             } catch (error) {
                logger.error('Logout API call failed, proceeding with local cleanup.', { error: error instanceof Error ? error.message : String(error) });
             } finally {
               // Always clear local state 
               set({ user: null, session: null, profile: null, isLoading: false, error: null });
               
               // Clear localStorage items including Zustand's persisted state
               localStorage.removeItem('auth-storage'); // This is the Zustand persist key
               localStorage.removeItem('pendingAction');
               localStorage.removeItem('loadChatIdOnRedirect');
             }
        } else {
             logger.warn('Logout called but no session token found. Clearing local state only.');
             set({ user: null, session: null, profile: null, isLoading: false, error: null });
             localStorage.removeItem('auth-storage');
             localStorage.removeItem('pendingAction');
             localStorage.removeItem('loadChatIdOnRedirect');
        }
        
        // Navigate to login
        const navigate = get().navigate;
        if (navigate) {
          navigate('login');
          logger.info('Cleared local state and navigated to /login.');
        } else {
          logger.error('Logout cleanup complete but navigate function not available in store.');
        }
      },
      
      initialize: async () => {
        
        try {
          // Get session from Zustand's persisted state
          const session = get().session;
          //const user = get().user;
          
          // If no session or expired session, clear state and return
          if (!session || !session.access_token) {
            logger.info('No session found in store.');
            set({ user: null, profile: null, session: null, isLoading: false, error: null });
            return;
          }
          
          // Check for expired session
          if (session.expiresAt * 1000 < Date.now()) {
            logger.info('Stored session is expired.');
            
          // Try to refresh if we have a refresh token
          if (session.refresh_token) {
            logger.info('Attempting to refresh expired token...');
            await get().refreshSession();
          } else {
            // No refresh token, clear state
            set({ user: null, profile: null, session: null, isLoading: false, error: null });
            localStorage.removeItem('auth-storage');
          }
          return;
          }
          // Session exists and is not expired, verify with backend
          logger.info('Valid session found, verifying token / fetching initial profile...');
          const response = await api.get<AuthResponse>('me', { token: session.access_token });
          if (response.error || !response.data || !response.data.user) {
            // Token invalid or expired
            logger.error('/me call failed after restoring session.', { error: response.error });

            // Try refreshing the token
            logger.info('Attempting to refresh token after failed /me call...');
            await get().refreshSession();
            return;
          }
          // /me successful, update user/profile
          logger.info('/me call successful, user authenticated.');
          set({ 
            user: response.data.user, 
            profile: response.data.profile, 
            isLoading: false, 
            error: null 
          });

<<<<<<< HEAD
          if (session) {
            // Verify token with backend and fetch profile
            const profileResponse = await api.get<UserProfile>('/me', { token: session.access_token });

            if (profileResponse.error || !profileResponse.data) {
              // Token might be invalid or expired, try refreshing
              logger.warn('Initial /me check failed or returned no data. Trying refresh...', { error: profileResponse.error });
              set({ user: null, session: null, profile: null }); // Clear potentially invalid data
              // Attempt refresh (refreshSession handles its own state updates)
              await get().refreshSession();
            } else {
              // Session valid, profile fetched
              const fetchedSession = session;
              const fetchedProfile = profileResponse.data;
              // Get the user from the current state, as the session is confirmed valid
              const currentUser = get().user; 

              set({
                // If currentUser is null here, something is inconsistent, but proceed
                user: currentUser, 
                session: fetchedSession,
                profile: fetchedProfile,
                isLoading: false,
                error: null,
              });
              // ---> Identify user for analytics <---
              if (currentUser?.id) {
                  analytics.identify(currentUser.id, {
                      email: currentUser.email,
                      // Add traits from profile if available
                      firstName: fetchedProfile?.first_name,
                      lastName: fetchedProfile?.last_name,
                  });
              }
            }
          } else {
            // No valid session token found after checks
            logger.info('No valid session token available after checks.');
            set({ user: null, profile: null, session: null, isLoading: false, error: null });
=======
          // ---> Identify user for analytics <---
          if (response.data.user?.id) {
            analytics.identify(response.data.user.id, {
              email: response.data.user.email,
              // Add traits from profile if available
              firstName: response.data.profile?.first_name,
              lastName: response.data.profile?.last_name,
            });
          }

          // Refresh token if it expires soon (within 10 minutes)
          const expiresAt = session.expiresAt * 1000;
          const now = Date.now();
          const timeUntilExpiry = expiresAt - now;

          if (timeUntilExpiry < 10 * 60 * 1000) {
            logger.info('Token expires soon, refreshing...');
            await get().refreshSession();
>>>>>>> 692e4d90
          }

          // Check for pending action and replay
          await get()._checkAndReplayPendingAction(session.access_token);
        } catch (error) {
          logger.error('Error during initialization process', { error: error instanceof Error ? error.message : String(error) });
          set({
            isLoading: false,
            user: null,
            session: null,
            profile: null,
            error: new Error('Error during initialization', { cause: error instanceof Error ? error : undefined }),
          });
          // Clear localStorage on error
          localStorage.removeItem('auth-storage');
        }
      },
      
      refreshSession: async () => {
        const currentSession = get().session;
        if (!currentSession?.refresh_token) {
          logger.warn('refreshSession called without a refresh token.');
          set({ error: new Error('No refresh token available to refresh session.'), isLoading: false });
          return;
        }
        set({ isLoading: true, error: null });
        try {
          const response = await api.post<RefreshResponse, {}>('refresh', 
            {}, { headers: { 'Authorization': `Bearer ${currentSession.refresh_token}` } }
          );
           
          if (!response.error && response.data) {
            const refreshData = response.data;
            if (refreshData?.session && refreshData?.user) {
              set({ 
                session: refreshData.session, 
                user: refreshData.user, 
                profile: refreshData.profile, 
                isLoading: false, 
                error: null 
              });
              
              logger.info('Session refreshed successfully');
              
              // Call replay after successful refresh and state update
              await get()._checkAndReplayPendingAction(refreshData.session.access_token);
            } else { 
              logger.error('Refresh returned invalid data', { refreshData });
              set({ 
                session: null, 
                user: null, 
                profile: null, 
                isLoading: false, 
                error: new Error('Failed to refresh session (invalid response)') 
              });
              localStorage.removeItem('auth-storage');
            }
          } else {
            const errorMessage = response.error?.message || 'Failed to refresh session';
            logger.error('Refresh API error', { error: response.error });
            localStorage.removeItem('auth-storage');
            throw new Error(errorMessage);
          }
        } catch (error) {
          const finalError = error instanceof Error ? error : new Error('Error refreshing session');
          logger.error('Refresh session error', { message: finalError.message });
          localStorage.removeItem('auth-storage');
          set({
            session: null, user: null, profile: null,
            isLoading: false,
            error: finalError
          });
        }
      },
      
      updateProfile: async (profileData: UserProfileUpdate): Promise<UserProfile | null> => {
        set({ isLoading: true, error: null });
        const token = get().session?.access_token;
        const currentProfile = get().profile;

        // Check if authenticated first
        if (!token) {
            logger.error('updateProfile: Cannot update profile, user not authenticated.');
            set({ error: new Error('Not authenticated'), isLoading: false });
            return null;
        }

        // Then check if profile is loaded
        if (!currentProfile) {
            logger.error('updateProfile: Cannot update profile, no current profile loaded.');
            set({ error: new Error('Profile not loaded'), isLoading: false });
            return null;
        }

        try {
            const response = await api.put<UserProfile, UserProfileUpdate>('me', profileData, { token });
            
            if (!response.error && response.data) {
                 const updatedProfile = response.data;
                 set({ profile: updatedProfile, isLoading: false, error: null });
                 logger.info('Profile updated successfully.');
                 return updatedProfile;
            } else {
                 const errorMessage = response.error?.message || 'Failed to update profile';
                 throw new Error(errorMessage);
            }
        } catch (error) {
            const finalError = error instanceof Error ? error : new Error('Failed to update profile (API error)');
            logger.error('Update profile: Error during API call.', { message: finalError.message });
            set({ isLoading: false, error: finalError });
            return null;
        }
      },

      clearError: () => set({ error: null }),

      _checkAndReplayPendingAction: async (token: string, specifiedReturnPath?: string): Promise<boolean> => {
        let navigated = false;
        const navigate = get().navigate;
        const pendingActionJson = localStorage.getItem('pendingAction');
        
        // Early return if no pending action
        if (!pendingActionJson) {
          logger.info('No pending action found in localStorage.');
          return false;
        }
        
        // Remove pending action from storage
        localStorage.removeItem('pendingAction');
        
        try {
          logger.info('Found pending action. Attempting replay...');
          const pendingAction = JSON.parse(pendingActionJson);
          const { endpoint, method, body, returnPath } = pendingAction;
          const effectiveReturnPath = specifiedReturnPath || returnPath;
          
          if (!endpoint || !method || !token) {
            logger.error('Invalid pending action data found:', { pendingAction });
            return false;
          }
          
          logger.info(`Replaying action: ${method} ${endpoint}`, { body });
          
          let replayResponse: ApiResponse<unknown> | null = null;
          
          switch (method.toUpperCase()) {
            case 'POST':
              replayResponse = await api.post(endpoint, body ?? {}, { token });
              break;
            case 'PUT':
              replayResponse = await api.put(endpoint, body ?? {}, { token });
              break;
            case 'DELETE':
              replayResponse = await api.delete(endpoint, { token });
              break;
            case 'GET':
              replayResponse = await api.get(endpoint, { token });
              break;
            default:
              logger.error('Unsupported method in pending action replay:', { method });
              replayResponse = { 
                status: 0, 
                error: { code: 'UNSUPPORTED_METHOD', message: 'Unsupported replay method' } 
              }; 
          }
      
          if (replayResponse && !replayResponse.error) { 
            logger.info('Successfully replayed pending action.', { status: replayResponse.status });
            
            // Handle special case for chat endpoint
            if ((endpoint === 'chat' || endpoint === '/chat') && 
                method.toUpperCase() === 'POST' && 
                replayResponse.data) {
              const chatId = (replayResponse.data as any)?.chat_id;
              if (typeof chatId === 'string') {
                logger.info(`Chat action replayed successfully, storing chatId ${chatId} for redirect.`);
                try {
                  localStorage.setItem('loadChatIdOnRedirect', chatId);
                } catch (e: unknown) {
                  logger.error('Failed to set loadChatIdOnRedirect:', { 
                    error: e instanceof Error ? e.message : String(e) 
                  });
                }
              } else {
                logger.warn('Replayed chat response missing string chat_id', { data: replayResponse.data });
              }
            }
          } else if (replayResponse?.error) { 
            logger.error('Error replaying pending action:', { 
              status: replayResponse.status,
              error: replayResponse.error 
            });
          }
      
          // Navigate if we have a path and navigation function
          if (navigate && effectiveReturnPath) {
            logger.info(`Replay complete, navigating to: ${effectiveReturnPath}`);
            navigate(effectiveReturnPath);
            navigated = true;
          } else {
            logger.warn('Could not navigate after replay.', { 
              hasNavigate: !!navigate, 
              returnPath: effectiveReturnPath 
            });
          }
          
          return navigated;
        } catch (e) {
          const errorMsg = e instanceof Error ? e.message : String(e);
          logger.error('Error processing pending action:', { error: errorMsg });
          return false;
        }
      },
    }),
    {
      name: 'auth-storage',
      // Store session and user in localStorage through Zustand persist
      partialize: (state) => ({ 
        session: state.session,
        user: state.user  // Include user to prevent user/session mismatch
      }),
    }
  )
);<|MERGE_RESOLUTION|>--- conflicted
+++ resolved
@@ -226,10 +226,6 @@
                                logger.info('[AuthStore] Successfully replayed pending action.', { status: replayResponse.status });
                                
                                // Check if it was the chat endpoint and data has chat_id
-<<<<<<< HEAD
-                               if (endpoint === 'chat' && method.toUpperCase() === 'POST' && replayResponse.data && typeof (replayResponse.data as any).chat_id === 'string') {
-                                   const chatId = (replayResponse.data as any).chat_id;
-=======
 
                                if ((endpoint === 'chat') && 
                                    method.toUpperCase() === 'POST' && 
@@ -237,7 +233,6 @@
                                    typeof (replayResponse.data as any).chat_id === 'string') {
 
                                  const chatId = (replayResponse.data as any).chat_id;
->>>>>>> 692e4d90
                                    logger.info(`Chat action replayed successfully, storing chatId ${chatId} for redirect.`);
                                    try {
                                        localStorage.setItem('loadChatIdOnRedirect', chatId);
@@ -382,47 +377,6 @@
             error: null 
           });
 
-<<<<<<< HEAD
-          if (session) {
-            // Verify token with backend and fetch profile
-            const profileResponse = await api.get<UserProfile>('/me', { token: session.access_token });
-
-            if (profileResponse.error || !profileResponse.data) {
-              // Token might be invalid or expired, try refreshing
-              logger.warn('Initial /me check failed or returned no data. Trying refresh...', { error: profileResponse.error });
-              set({ user: null, session: null, profile: null }); // Clear potentially invalid data
-              // Attempt refresh (refreshSession handles its own state updates)
-              await get().refreshSession();
-            } else {
-              // Session valid, profile fetched
-              const fetchedSession = session;
-              const fetchedProfile = profileResponse.data;
-              // Get the user from the current state, as the session is confirmed valid
-              const currentUser = get().user; 
-
-              set({
-                // If currentUser is null here, something is inconsistent, but proceed
-                user: currentUser, 
-                session: fetchedSession,
-                profile: fetchedProfile,
-                isLoading: false,
-                error: null,
-              });
-              // ---> Identify user for analytics <---
-              if (currentUser?.id) {
-                  analytics.identify(currentUser.id, {
-                      email: currentUser.email,
-                      // Add traits from profile if available
-                      firstName: fetchedProfile?.first_name,
-                      lastName: fetchedProfile?.last_name,
-                  });
-              }
-            }
-          } else {
-            // No valid session token found after checks
-            logger.info('No valid session token available after checks.');
-            set({ user: null, profile: null, session: null, isLoading: false, error: null });
-=======
           // ---> Identify user for analytics <---
           if (response.data.user?.id) {
             analytics.identify(response.data.user.id, {
@@ -441,7 +395,6 @@
           if (timeUntilExpiry < 10 * 60 * 1000) {
             logger.info('Token expires soon, refreshing...');
             await get().refreshSession();
->>>>>>> 692e4d90
           }
 
           // Check for pending action and replay
