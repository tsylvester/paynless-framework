--- conflicted
+++ resolved
@@ -172,25 +172,10 @@
 
 
         beforeEach(() => {
-<<<<<<< HEAD
-            // Use vi.stubGlobal for sessionStorage in this block
-            const storageCache: Record<string, string> = {};
-            mockSessionGetItem = vi.fn((key: string) => storageCache[key] || null);
-            mockSessionSetItem = vi.fn((key: string, value: string) => { storageCache[key] = value; });
-            mockSessionRemoveItem = vi.fn((key: string) => { delete storageCache[key]; });
-            vi.stubGlobal('sessionStorage', {
-                getItem: mockSessionGetItem,
-                setItem: mockSessionSetItem,
-                removeItem: mockSessionRemoveItem,
-                clear: vi.fn(() => { Object.keys(storageCache).forEach(key => delete storageCache[key]); }),
-            });
-
-=======
             // Mock localStorage
             getItemSpy = vi.spyOn(Storage.prototype, 'getItem');
             removeItemSpy = vi.spyOn(Storage.prototype, 'removeItem');
             setItemSpy = vi.spyOn(Storage.prototype, 'setItem');
->>>>>>> 692e4d90
             // Mock api methods needed for replay tests
             apiPostSpy = vi.spyOn(api, 'post'); 
             apiPutSpy = vi.spyOn(api, 'put');
@@ -216,9 +201,6 @@
                 body: { message: 'pending message' },
                 returnPath: '/chat'
             };
-<<<<<<< HEAD
-            mockSessionGetItem.mockReturnValue(JSON.stringify(mockPendingAction));
-=======
             // Mock localStorage getItem & removeItem
             const getItemSpy = vi.spyOn(window.localStorage, 'getItem').mockReturnValue(JSON.stringify(mockPendingAction));
             const removeItemSpy = vi.spyOn(window.localStorage, 'removeItem');
@@ -232,7 +214,6 @@
                 profile: mockProfile,
             };
             (api.post as Mock).mockResolvedValueOnce({ data: mockLoginResponse, error: null, status: 200 }); // Login success
->>>>>>> 692e4d90
 
             // FIX: Explicitly mock ONLY the REPLAY api.post call for this specific test
             // Rely on the beforeEach mock for the initial login call.
@@ -247,15 +228,6 @@
                 await useAuthStore.getState().login('test@example.com', 'password');
             });
 
-<<<<<<< HEAD
-            // Assert
-            expect(mockSessionGetItem).toHaveBeenCalled();
-            expect(mockSessionRemoveItem).toHaveBeenCalledWith('pendingAction');
-            expect(apiPostSpy).toHaveBeenCalledTimes(2);
-            expect(apiPostSpy).toHaveBeenCalledWith('chat', mockPendingAction.body, { token: mockSession.access_token });
-            expect(mockSessionSetItem).toHaveBeenCalledWith('loadChatIdOnRedirect', mockChatId);
-            expect(localMockNavigate).toHaveBeenCalledWith('/chat');
-=======
             // Debug: Check if getItem was called AT ALL
             expect(getItemSpy).toHaveBeenCalled();
             // expect(getItemSpy).toHaveBeenCalledWith('pendingAction'); // <-- Keep original commented out for now
@@ -281,7 +253,6 @@
             removeItemSpy.mockRestore();
             setItemSpy.mockRestore();
 
->>>>>>> 692e4d90
         });
 
         it('should navigate to /chat and NOT store chatId if chat replay fails', async () => {
@@ -310,13 +281,8 @@
                 chatPendingActionData.body,
                 { token: mockLoginData.session.access_token }
             );
-<<<<<<< HEAD
-            // Assert sessionStorage.setItem for redirect ID was NOT called
-            expect(mockSessionSetItem).not.toHaveBeenCalledWith('loadChatIdOnRedirect', expect.anything());
-=======
             // Assert localStorage.setItem for redirect ID was NOT called
             expect(setItemSpy).not.toHaveBeenCalledWith('loadChatIdOnRedirect', expect.anything());
->>>>>>> 692e4d90
 
             // Assert navigation still goes to the returnPath from pending action
             expect(localMockNavigate).toHaveBeenCalledTimes(1);
@@ -355,13 +321,8 @@
                  nonChatPendingActionData.body,
                  { token: mockLoginData.session.access_token }
              );
-<<<<<<< HEAD
-             // Assert sessionStorage.setItem for redirect ID was NOT called
-             expect(mockSessionSetItem).not.toHaveBeenCalledWith('loadChatIdOnRedirect', expect.anything());
-=======
              // Assert localStorage.setItem for redirect ID was NOT called
              expect(setItemSpy).not.toHaveBeenCalledWith('loadChatIdOnRedirect', expect.anything());
->>>>>>> 692e4d90
 
              // Assert navigation to specific path from non-chat pending action
              expect(localMockNavigate).toHaveBeenCalledTimes(1);
@@ -381,13 +342,8 @@
              expect(mockSessionGetItem).toHaveBeenCalled();
              expect(mockSessionRemoveItem).not.toHaveBeenCalled(); // Should not remove if parse fails
              expect(apiPostSpy).toHaveBeenCalledTimes(1); // Only login call
-<<<<<<< HEAD
-             // Assert sessionStorage.setItem was NOT called for redirect ID
-             expect(mockSessionSetItem).not.toHaveBeenCalledWith('loadChatIdOnRedirect', expect.anything());
-=======
              // Assert localStorage.setItem was NOT called for redirect ID
              expect(setItemSpy).not.toHaveBeenCalledWith('loadChatIdOnRedirect', expect.anything());
->>>>>>> 692e4d90
              // Should navigate to default dashboard path
              expect(localMockNavigate).toHaveBeenCalledTimes(1);
              expect(localMockNavigate).toHaveBeenCalledWith('/dashboard');
